--- conflicted
+++ resolved
@@ -98,12 +98,4 @@
 allow read: if request.auth != null;
 ```
 
-This would require users to be signed in to view community post images.
-
-
-
-
-<<<<<<< HEAD
-=======
-
->>>>>>> f5f077b0
+This would require users to be signed in to view community post images.