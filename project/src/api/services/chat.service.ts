--- conflicted
+++ resolved
@@ -54,7 +54,6 @@
   };
   
   return agentNames[aiAgent] || aiAgent;
-<<<<<<< HEAD
 };
 
 let clientEnvValidated = false;
@@ -459,8 +458,6 @@
     chatId?: string;
     userId?: string;
   };
-=======
->>>>>>> f8940b44
 }
 
 export const generateAIResponse = async (
@@ -511,36 +508,6 @@
     // For non-string content (images, files), fall back to original behavior
     // TODO: Add local agent support for image/file handling
     const assistantId = getAssistantId(aiAgent);
-
-<<<<<<< HEAD
-=======
-    // Check if user is asking about the AI's name
-    if (typeof lastMessage.content === 'string') {
-      const userMessage = lastMessage.content.toLowerCase().trim();
-      const nameQuestions = [
-        "what's your name",
-        "what is your name",
-        "who are you",
-        "tell me your name",
-        "do you have a name",
-        "what should i call you",
-        "what can i call you",
-        "your name",
-        "name"
-      ];
-      
-      const isNameQuestion = nameQuestions.some(question => 
-        userMessage.includes(question) || userMessage === question
-      );
-      
-      if (isNameQuestion) {
-        // Return the agent's name directly
-        const agentName = getAgentDisplayName(aiAgent);
-        return `My name is ${agentName}.`;
-      }
-    }
-
->>>>>>> f8940b44
 
     // Handle messages with file content
     if (typeof lastMessage.content === 'object' && Array.isArray(lastMessage.content)) {
@@ -601,7 +568,6 @@
       }
     }
 
-<<<<<<< HEAD
     const modelName = getClientModelName();
     const sanitizedHistory = sanitizeChatHistory(messages);
     if (sanitizedHistory.length === 0) {
@@ -758,73 +724,6 @@
       status: error?.name === 'AbortError' ? 504 : 0,
       message: error?.message || 'Health check failed',
     };
-=======
-    // Handle regular text messages - use fallback for non-existent assistants
-    if (assistantId === 'fallback') {
-      // Use regular chat completions as fallback
-      const recentMessages = messages.slice(-5);
-      const formattedMessages = recentMessages.map(msg => ({
-        role: msg.role === 'assistant' ? 'assistant' : 'user',
-        content: typeof msg.content === 'string' ? msg.content : JSON.stringify(msg.content)
-      }));
-
-      const completion = await openai.chat.completions.create({
-        model: 'gpt-4',
-        messages: [
-          {
-            role: 'system',
-            content: getSystemPrompt(aiAgent),
-          },
-          ...formattedMessages
-        ],
-        max_tokens: 1000,
-        temperature: 0.7
-      });
-
-      return completion.choices[0]?.message?.content || '';
-    } else {
-      // Use Assistants API for valid assistant IDs
-      const thread = await openai.beta.threads.create();
-
-      // recent 5 messages
-      const recentMessages = messages.slice(-5);
-      // Add all previous messages to the thread
-      for (const msg of recentMessages) {
-        // Skip system messages for Assistants API as they're not supported
-        // if (msg.role === 'system') continue;
-        await openai.beta.threads.messages.create(thread.id, {
-          role: 'user',
-          content: typeof msg.content === 'string' ? msg.content : JSON.stringify(msg.content),
-        });
-      }
-
-      const run = await openai.beta.threads.runs.create(thread.id, {
-        assistant_id: assistantId,
-      });
-
-      // Poll for completion
-      let runStatus = await openai.beta.threads.runs.retrieve(thread.id, run.id);
-      while (runStatus.status !== 'completed') {
-        await new Promise((resolve) => setTimeout(resolve, 1000));
-        runStatus = await openai.beta.threads.runs.retrieve(thread.id, run.id);
-      }
-
-      const threadMessages = await openai.beta.threads.messages.list(thread.id);
-      return threadMessages.data[0]?.content[0]?.text?.value || '';
-    }
-
-  } catch (error) {
-    console.error('OpenAI API error:', error);
-    
-    // Check if it's an authentication error
-    if (error.message && error.message.includes('401')) {
-      console.warn('OpenAI API key is invalid or expired');
-      return 'I apologize, but I\'m currently unable to process your request. The AI service is temporarily unavailable. Please check your API configuration or try again later.';
-    }
-    
-    // For other errors, provide a helpful fallback
-    return 'I apologize, but I\'m experiencing technical difficulties. Please try again in a moment.';
->>>>>>> f8940b44
   }
 };
 
@@ -942,14 +841,13 @@
   // Use fallback for non-existent assistants
   if (assistantId === 'fallback') {
     // Use regular chat completions as fallback
-<<<<<<< HEAD
-      const completion = await openai.chat.completions.create({
-        model: 'gpt-4',
-        messages: [
-          {
-            role: 'system',
-            content: getSystemPrompt(aiAgent),
-          },
+    const completion = await openai.chat.completions.create({
+      model: 'gpt-4',
+      messages: [
+        {
+          role: 'system',
+          content: getSystemPrompt(aiAgent),
+        },
           {
             role: 'user',
             content: content2,
@@ -981,42 +879,6 @@
       instructions: `You are ${aiAgent}, a helpful assistant.`,
     });
 
-=======
-    const completion = await openai.chat.completions.create({
-      model: 'gpt-4',
-      messages: [
-        {
-          role: 'system',
-          content: getSystemPrompt(aiAgent),
-        },
-        {
-          role: 'user',
-          content: content2,
-        }
-      ],
-      max_tokens: 1000,
-      temperature: 0.7
-    });
-
-    return completion.choices[0]?.message?.content || 'No response.';
-  } else {
-    // Use Assistants API for valid assistant IDs
-    // Thread create
-    const thread = await openai.beta.threads.create();
-
-    // adding the user message
-    await openai.beta.threads.messages.create(thread.id, {
-      role: 'user',
-      content: content2, // image + text combination
-    });
-
-    // 3.Run
-    const run = await openai.beta.threads.runs.create(thread.id, {
-      assistant_id: assistantId, 
-      instructions: `You are ${aiAgent}, a helpful assistant.`,
-    });
-
->>>>>>> f8940b44
     // Polling until finish running
     let runStatus = run.status;
     while (runStatus !== 'completed' && runStatus !== 'failed') {
@@ -1033,7 +895,6 @@
       msg => msg.role === 'assistant'
     );
 
-<<<<<<< HEAD
     const content = lastAssistantMessage?.content
       ?.map((c: { type: string; text?: { value: string } }) => c.text?.value)
       .join('\n');
@@ -1042,13 +903,6 @@
       return `Hello! I'm ${getAgentDisplayName(aiAgent)}. How can I help you today?`;
     }
     return content;
-=======
-    return (
-      lastAssistantMessage?.content
-        ?.map((c: any) => c.text?.value)
-        .join('\n') || 'No response.'
-    );
->>>>>>> f8940b44
   }
 
   } catch (error) {
