import { initializeApp } from 'firebase/app';
<<<<<<< HEAD
import { getFirestore, connectFirestoreEmulator, enableNetwork, disableNetwork, initializeFirestore, CACHE_SIZE_UNLIMITED } from 'firebase/firestore';
=======
import { getFirestore, connectFirestoreEmulator, enableNetwork, disableNetwork } from 'firebase/firestore';
>>>>>>> d6a9f105
import { getAuth, FacebookAuthProvider } from 'firebase/auth';
import { getStorage } from 'firebase/storage';
import { getFunctions, connectFunctionsEmulator } from 'firebase/functions';

const firebaseConfig = {
  apiKey: import.meta.env.VITE_FIREBASE_API_KEY,
  authDomain: import.meta.env.VITE_FIREBASE_AUTH_DOMAIN,
  projectId: import.meta.env.VITE_FIREBASE_PROJECT_ID,
  storageBucket: import.meta.env.VITE_FIREBASE_STORAGE_BUCKET,
  messagingSenderId: import.meta.env.VITE_FIREBASE_MESSAGING_SENDER_ID,
  appId: import.meta.env.VITE_FIREBASE_APP_ID
};

// Validate Firebase configuration
<<<<<<< HEAD
const missingConfig = [];
if (!firebaseConfig.apiKey || firebaseConfig.apiKey === 'your_firebase_api_key_here') {
  missingConfig.push('VITE_FIREBASE_API_KEY');
}
if (!firebaseConfig.authDomain || firebaseConfig.authDomain.includes('your_project')) {
  missingConfig.push('VITE_FIREBASE_AUTH_DOMAIN');
}
if (!firebaseConfig.projectId || firebaseConfig.projectId === 'your_project_id') {
  missingConfig.push('VITE_FIREBASE_PROJECT_ID');
}

if (missingConfig.length > 0) {
  console.error('❌ Firebase Configuration Error:', {
    message: 'Missing or invalid Firebase environment variables',
    missing: missingConfig,
    help: 'Please create a .env file in the project/ directory with valid Firebase credentials.',
    template: 'See env-template.txt for the required format.',
    console: 'https://console.firebase.google.com/project/mr-gyb-ai-app-108/settings/general'
  });
}

// Check for expired API key pattern
if (firebaseConfig.apiKey && firebaseConfig.apiKey.includes('AIzaSyDPvjv_Aa-7h7-TZkpJ94n3oigt0t8Z2xI')) {
  console.error('❌ Firebase API Key Expired:', {
    message: 'Your Firebase API key has expired. Please get a new one from Firebase Console.',
    action: '1. Go to Firebase Console → Project Settings → Your apps',
    action2: '2. Copy the new API key',
    action3: '3. Update VITE_FIREBASE_API_KEY in your .env file',
    action4: '4. Restart your development server',
    console: 'https://console.firebase.google.com/project/mr-gyb-ai-app-108/settings/general'
  });
}

// Initialize Firebase
let app;
try {
  app = initializeApp(firebaseConfig);
} catch (error: any) {
  console.error('❌ Firebase Initialization Error:', {
    message: error.message || 'Failed to initialize Firebase',
    error: error.code || 'unknown',
    help: 'Please check your Firebase configuration in .env file'
  });
  throw error;
}

// Initialize services with optimized settings
export const db = initializeFirestore(app, {
  cacheSizeBytes: CACHE_SIZE_UNLIMITED,
  experimentalForceLongPolling: false, // Use WebSocket/QUIC by default
});

export const auth = getAuth(app);
export const storage = getStorage(app);
export const functions = getFunctions(app);
=======
const validateFirebaseConfig = () => {
  const requiredFields = [
    'apiKey',
    'authDomain',
    'projectId',
    'storageBucket',
    'messagingSenderId',
    'appId'
  ];

  const missingFields: string[] = [];
  const invalidFields: string[] = [];

  requiredFields.forEach(field => {
    const value = firebaseConfig[field as keyof typeof firebaseConfig];
    if (!value || value === `your_${field.toLowerCase()}_here` || value.includes('your_')) {
      missingFields.push(`VITE_FIREBASE_${field.toUpperCase()}`);
    }
  });

  if (missingFields.length > 0) {
    console.error('❌ Firebase Configuration Error:', {
      message: 'Missing or invalid Firebase environment variables',
      missingFields,
      instructions: 'Please check your .env file and ensure all VITE_FIREBASE_* variables are set correctly.'
    });
  } else {
    console.log('✅ Firebase configuration loaded successfully');
    
    // Check for common API key issues
    if (firebaseConfig.apiKey) {
      // Check if API key looks expired or invalid
      if (firebaseConfig.apiKey.length < 30) {
        console.warn('⚠️ Firebase API key appears to be invalid (too short)');
      }
      
      // Log first few characters for debugging (never log full key)
      console.log('🔑 Firebase API Key loaded:', firebaseConfig.apiKey.substring(0, 10) + '...');
    }
  }

  return missingFields.length === 0;
};

// Validate before initializing
const isConfigValid = validateFirebaseConfig();

if (!isConfigValid) {
  console.warn('⚠️ Firebase configuration is incomplete. Authentication may not work properly.');
}

const app = initializeApp(firebaseConfig);
export const db = getFirestore(app);
export const auth = getAuth(app);
export const storage = getStorage(app);
export const functions = getFunctions(app);

// Log auth domain for debugging
if (import.meta.env.DEV) {
  console.log('Firebase Auth Domain:', firebaseConfig.authDomain);
  console.log('Firebase Project ID:', firebaseConfig.projectId);
}
>>>>>>> d6a9f105

// Configure Facebook Auth Provider
export const facebookProvider = new FacebookAuthProvider();
facebookProvider.addScope('email');
facebookProvider.addScope('public_profile');

// Connect to emulators in development (only if explicitly enabled)
// To use emulators, set VITE_USE_EMULATORS=true in your .env file
const useEmulators = import.meta.env.VITE_USE_EMULATORS === 'true';

if (import.meta.env.DEV && useEmulators) {
  try {
    connectFirestoreEmulator(db, 'localhost', 8080);
    connectFunctionsEmulator(functions, 'localhost', 5001);
    console.log('✅ Connected to Firebase emulators');
  } catch (error) {
    console.warn('⚠️ Firebase emulators not available, using production Firebase');
  }
} else if (import.meta.env.DEV) {
  console.log('🔧 Using production Firebase (emulators disabled)');
}

// Firestore connection management
let isFirestoreOnline = true;
let connectionRetryCount = 0;
const maxRetries = 3;

// Monitor Firestore connection status
export const monitorFirestoreConnection = () => {
  // Listen for online/offline events
  window.addEventListener('online', async () => {
    console.log('🌐 Network back online - reconnecting Firestore...');
    try {
      await enableNetwork(db);
      isFirestoreOnline = true;
      connectionRetryCount = 0;
      console.log('✅ Firestore reconnected');
    } catch (error) {
      console.error('❌ Failed to reconnect Firestore:', error);
    }
  });

  window.addEventListener('offline', async () => {
    console.log('📴 Network offline - disabling Firestore...');
    try {
      await disableNetwork(db);
      isFirestoreOnline = false;
      console.log('⚠️ Firestore offline mode enabled');
    } catch (error) {
      console.error('❌ Failed to disable Firestore:', error);
    }
  });
};

// Suppress harmless QUIC protocol errors and index errors (they show as errors but are expected)
// These are browser network protocol quirks - Firestore handles them automatically
if (typeof window !== 'undefined') {
  const originalError = console.error;
  console.error = (...args: any[]) => {
    const message = String(args[0] || '');
    
    // Filter out harmless QUIC protocol errors (status 200 means success)
    if (message.includes('ERR_QUIC_PROTOCOL_ERROR') && message.includes('200')) {
      // These are harmless - Firestore automatically retries and succeeds
      return;
    }
    
    // Filter out specific QUIC error types that are harmless (QUIC_TOO_MANY_RTOS, QUIC_PUBLIC_RESET)
    if (message.includes('ERR_QUIC_PROTOCOL_ERROR.QUIC_TOO_MANY_RTOS') ||
        message.includes('ERR_QUIC_PROTOCOL_ERROR.QUIC_PUBLIC_RESET')) {
      // These are network protocol quirks - Firestore handles them automatically
      return;
    }
    
    // Filter out WebChannel connection warnings that are actually successful
    if (message.includes('WebChannelConnection') && message.includes('200')) {
      return;
    }
    
    // Filter out WebChannel transport errors that are handled by Firestore
    if (message.includes('WebChannelConnection RPC') && message.includes('transport errored')) {
      // Firestore automatically handles these transport errors
      return;
    }
    
    // Filter out Firestore index errors (they're expected until indexes are created)
    if (message.includes('requires an index') || 
<<<<<<< HEAD
        (message.includes('FirebaseError') && args[1]?.code === 'failed-precondition' && args[1]?.message?.includes('index'))) {
      // These are expected - indexes need to be created in Firebase Console
      // The error object contains a link to create the index
=======
        (message.includes('failed-precondition') && message.includes('index')) ||
        (message.includes('FirebaseError') && args[1]?.code === 'failed-precondition' && args[1]?.message?.includes('index')) ||
        (message.includes('Uncaught Error in snapshot listener') && message.includes('failed-precondition') && message.includes('index'))) {
      // These are expected - indexes need to be created in Firebase Console
      // The error object contains a link to create the index
      // Index is already defined in firestore.indexes.json, needs to be deployed via: firebase deploy --only firestore:indexes
      // Suppress the full error stack trace - we handle it in the component with a cleaner warning
      return;
    }
    
    // Filter out Firestore index warning messages (they're expected until indexes are deployed)
    if (message.includes('Firestore index required') || message.includes('firestore.indexes.json')) {
      // Suppress the warning - it's already shown once per page load in the component
      return;
    }
    
    // Filter out OpenAI quota errors (they're handled in the UI with user-friendly messages)
    if (message.includes('quota') && (message.includes('exceeded') || message.includes('insufficient_quota'))) {
      // These are handled in the UI - suppress console noise
      return;
    }
    
    // Filter out OpenAI Whisper API quota errors
    if (message.includes('Whisper API error') && message.includes('429')) {
      // Quota errors are displayed in UI - suppress console noise
      return;
    }
    
    // Filter out video processing quota errors
    if (message.includes('Error processing video') && message.includes('quota')) {
      // Quota errors are displayed in UI - suppress console noise
>>>>>>> d6a9f105
      return;
    }
    
    originalError.apply(console, args);
  };
}

// Handle Firestore connection errors
export const handleFirestoreError = (error: any) => {
  // Skip logging QUIC errors that are actually successful (200 status)
  if (error.message?.includes('QUIC_PROTOCOL_ERROR') && 
      (error.code === 'ok' || error.status === 200)) {
    // These are harmless network protocol quirks - Firestore handles them automatically
    return;
  }
  
  // Skip specific QUIC error types that are harmless
  if (error.message?.includes('QUIC_TOO_MANY_RTOS') ||
      error.message?.includes('QUIC_PUBLIC_RESET')) {
    // These are network protocol quirks - Firestore handles them automatically
    return;
  }
  
  // Skip WebChannel transport errors (Firestore handles these automatically)
  if (error.message?.includes('WebChannelConnection') && 
      error.message?.includes('transport errored')) {
    // Firestore automatically handles these transport errors
    return;
  }
  
  // Suppress index errors with helpful message (indexes need to be created)
  if (error.code === 'failed-precondition' && error.message?.includes('index')) {
    console.warn('⚠️ Firestore index required. Click the link in the error to create it, or deploy via: firebase deploy --only firestore:indexes');
    return;
  }
  
  // Only log real errors (non-200 status, non-QUIC errors)
  if (error.status !== 200 && error.code !== 'ok' && 
      !error.message?.includes('QUIC_PROTOCOL_ERROR') &&
      !error.message?.includes('WebChannelConnection')) {
    console.error('🔥 Firestore error:', error);
  }
  
  // Check for real connection errors (non-200 status, not QUIC)
  if (error.status && error.status !== 200 && 
      error.code !== 'ok' &&
      !error.message?.includes('QUIC_PROTOCOL_ERROR') &&
      !error.message?.includes('WebChannelConnection')) {
    
    console.warn('⚠️ Firestore connection error detected - attempting recovery...');
    
    if (connectionRetryCount < maxRetries) {
      connectionRetryCount++;
      console.log(`🔄 Retry attempt ${connectionRetryCount}/${maxRetries}`);
      
      // Retry connection after a delay
      setTimeout(async () => {
        try {
          await disableNetwork(db);
          await new Promise(resolve => setTimeout(resolve, 1000));
          await enableNetwork(db);
          console.log('✅ Firestore connection retry successful');
        } catch (retryError) {
          console.error('❌ Firestore retry failed:', retryError);
        }
      }, 2000 * connectionRetryCount); // Exponential backoff
    } else {
      console.error('❌ Max retries reached - Firestore connection failed');
      isFirestoreOnline = false;
    }
  }
};

// Initialize connection monitoring
monitorFirestoreConnection();

export default app;<|MERGE_RESOLUTION|>--- conflicted
+++ resolved
@@ -1,9 +1,5 @@
 import { initializeApp } from 'firebase/app';
-<<<<<<< HEAD
 import { getFirestore, connectFirestoreEmulator, enableNetwork, disableNetwork, initializeFirestore, CACHE_SIZE_UNLIMITED } from 'firebase/firestore';
-=======
-import { getFirestore, connectFirestoreEmulator, enableNetwork, disableNetwork } from 'firebase/firestore';
->>>>>>> d6a9f105
 import { getAuth, FacebookAuthProvider } from 'firebase/auth';
 import { getStorage } from 'firebase/storage';
 import { getFunctions, connectFunctionsEmulator } from 'firebase/functions';
@@ -18,38 +14,54 @@
 };
 
 // Validate Firebase configuration
-<<<<<<< HEAD
-const missingConfig = [];
-if (!firebaseConfig.apiKey || firebaseConfig.apiKey === 'your_firebase_api_key_here') {
-  missingConfig.push('VITE_FIREBASE_API_KEY');
-}
-if (!firebaseConfig.authDomain || firebaseConfig.authDomain.includes('your_project')) {
-  missingConfig.push('VITE_FIREBASE_AUTH_DOMAIN');
-}
-if (!firebaseConfig.projectId || firebaseConfig.projectId === 'your_project_id') {
-  missingConfig.push('VITE_FIREBASE_PROJECT_ID');
-}
-
-if (missingConfig.length > 0) {
-  console.error('❌ Firebase Configuration Error:', {
-    message: 'Missing or invalid Firebase environment variables',
-    missing: missingConfig,
-    help: 'Please create a .env file in the project/ directory with valid Firebase credentials.',
-    template: 'See env-template.txt for the required format.',
-    console: 'https://console.firebase.google.com/project/mr-gyb-ai-app-108/settings/general'
-  });
-}
-
-// Check for expired API key pattern
-if (firebaseConfig.apiKey && firebaseConfig.apiKey.includes('AIzaSyDPvjv_Aa-7h7-TZkpJ94n3oigt0t8Z2xI')) {
-  console.error('❌ Firebase API Key Expired:', {
-    message: 'Your Firebase API key has expired. Please get a new one from Firebase Console.',
-    action: '1. Go to Firebase Console → Project Settings → Your apps',
-    action2: '2. Copy the new API key',
-    action3: '3. Update VITE_FIREBASE_API_KEY in your .env file',
-    action4: '4. Restart your development server',
-    console: 'https://console.firebase.google.com/project/mr-gyb-ai-app-108/settings/general'
-  });
+const validateFirebaseConfig = () => {
+  const requiredFields = [
+    'apiKey',
+    'authDomain',
+    'projectId',
+    'storageBucket',
+    'messagingSenderId',
+    'appId'
+  ];
+
+  const missingFields: string[] = [];
+
+  requiredFields.forEach(field => {
+    const value = firebaseConfig[field as keyof typeof firebaseConfig];
+    if (!value || value === `your_${field.toLowerCase()}_here` || value.includes('your_')) {
+      missingFields.push(`VITE_FIREBASE_${field.toUpperCase()}`);
+    }
+  });
+
+  if (missingFields.length > 0) {
+    console.error('❌ Firebase Configuration Error:', {
+      message: 'Missing or invalid Firebase environment variables',
+      missingFields,
+      instructions: 'Please check your .env file and ensure all VITE_FIREBASE_* variables are set correctly.'
+    });
+  } else {
+    console.log('✅ Firebase configuration loaded successfully');
+    
+    // Check for common API key issues
+    if (firebaseConfig.apiKey) {
+      // Check if API key looks expired or invalid
+      if (firebaseConfig.apiKey.length < 30) {
+        console.warn('⚠️ Firebase API key appears to be invalid (too short)');
+      }
+      
+      // Log first few characters for debugging (never log full key)
+      console.log('🔑 Firebase API Key loaded:', firebaseConfig.apiKey.substring(0, 10) + '...');
+    }
+  }
+
+  return missingFields.length === 0;
+};
+
+// Validate before initializing
+const isConfigValid = validateFirebaseConfig();
+
+if (!isConfigValid) {
+  console.warn('⚠️ Firebase configuration is incomplete. Authentication may not work properly.');
 }
 
 // Initialize Firebase
@@ -74,70 +86,12 @@
 export const auth = getAuth(app);
 export const storage = getStorage(app);
 export const functions = getFunctions(app);
-=======
-const validateFirebaseConfig = () => {
-  const requiredFields = [
-    'apiKey',
-    'authDomain',
-    'projectId',
-    'storageBucket',
-    'messagingSenderId',
-    'appId'
-  ];
-
-  const missingFields: string[] = [];
-  const invalidFields: string[] = [];
-
-  requiredFields.forEach(field => {
-    const value = firebaseConfig[field as keyof typeof firebaseConfig];
-    if (!value || value === `your_${field.toLowerCase()}_here` || value.includes('your_')) {
-      missingFields.push(`VITE_FIREBASE_${field.toUpperCase()}`);
-    }
-  });
-
-  if (missingFields.length > 0) {
-    console.error('❌ Firebase Configuration Error:', {
-      message: 'Missing or invalid Firebase environment variables',
-      missingFields,
-      instructions: 'Please check your .env file and ensure all VITE_FIREBASE_* variables are set correctly.'
-    });
-  } else {
-    console.log('✅ Firebase configuration loaded successfully');
-    
-    // Check for common API key issues
-    if (firebaseConfig.apiKey) {
-      // Check if API key looks expired or invalid
-      if (firebaseConfig.apiKey.length < 30) {
-        console.warn('⚠️ Firebase API key appears to be invalid (too short)');
-      }
-      
-      // Log first few characters for debugging (never log full key)
-      console.log('🔑 Firebase API Key loaded:', firebaseConfig.apiKey.substring(0, 10) + '...');
-    }
-  }
-
-  return missingFields.length === 0;
-};
-
-// Validate before initializing
-const isConfigValid = validateFirebaseConfig();
-
-if (!isConfigValid) {
-  console.warn('⚠️ Firebase configuration is incomplete. Authentication may not work properly.');
-}
-
-const app = initializeApp(firebaseConfig);
-export const db = getFirestore(app);
-export const auth = getAuth(app);
-export const storage = getStorage(app);
-export const functions = getFunctions(app);
 
 // Log auth domain for debugging
 if (import.meta.env.DEV) {
   console.log('Firebase Auth Domain:', firebaseConfig.authDomain);
   console.log('Firebase Project ID:', firebaseConfig.projectId);
 }
->>>>>>> d6a9f105
 
 // Configure Facebook Auth Provider
 export const facebookProvider = new FacebookAuthProvider();
@@ -225,11 +179,6 @@
     
     // Filter out Firestore index errors (they're expected until indexes are created)
     if (message.includes('requires an index') || 
-<<<<<<< HEAD
-        (message.includes('FirebaseError') && args[1]?.code === 'failed-precondition' && args[1]?.message?.includes('index'))) {
-      // These are expected - indexes need to be created in Firebase Console
-      // The error object contains a link to create the index
-=======
         (message.includes('failed-precondition') && message.includes('index')) ||
         (message.includes('FirebaseError') && args[1]?.code === 'failed-precondition' && args[1]?.message?.includes('index')) ||
         (message.includes('Uncaught Error in snapshot listener') && message.includes('failed-precondition') && message.includes('index'))) {
@@ -261,7 +210,6 @@
     // Filter out video processing quota errors
     if (message.includes('Error processing video') && message.includes('quota')) {
       // Quota errors are displayed in UI - suppress console noise
->>>>>>> d6a9f105
       return;
     }
     
