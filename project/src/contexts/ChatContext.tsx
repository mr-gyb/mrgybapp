import React, { createContext, useState, useContext, useEffect } from 'react';
import { collection, addDoc, getDocs, doc, updateDoc, deleteDoc, query, where, orderBy, onSnapshot } from 'firebase/firestore';
import { db } from '../lib/firebase';
import { useAuth } from './AuthContext';
import { Chat, ChatParticipant, Message, OpenAIMessage } from '../types/chat';
import { generateAIResponse, generateAIResponse2, ChatDiagnostics } from '../api/services/chat.service';
import { ChatCompletionContentPart } from "openai/resources/chat/completions";
import { addChatParticipant as addParticipantApi, updateChatAgent } from '../lib/firebase/chats';
import { AI_USERS } from '../types/user';

const logTelemetryEvent = (eventName: string, payload: Record<string, unknown>) => {
  console.log(`[telemetry] ${eventName}`, payload);
};


interface ChatContextType {
  chats: Chat[];
  currentChatId: string | null;
  selectedAgent: string | null;
  isLoading: boolean;
  error: string | null;
  isProcessingAI: boolean;
  setIsProcessingAI: React.Dispatch<React.SetStateAction<boolean>>;
  newchatButton: () => Promise<string | null>;
  createNewChat: () => Promise<string | null>;
  addMessage: (chatId: string, content: string | OpenAIMessage, role: 'user' | 'assistant' | 'system', senderId?: string, aiAgent?: string | null) => Promise<void>;
  addImage: (chatId: string, content: ChatCompletionContentPart[], role: 'user' | 'assistant' | 'system', senderId?: string, aiAgent?: string | null) => Promise<void>;
  setCurrentChat: (chatId: string) => void;
  setSelectedAgent: (agent: string | null) => void;
  deleteChat: (chatId: string) => Promise<boolean>;
  updateChatTitle: (chatId: string, newTitle: string) => Promise<boolean>;
  updateChatAgentField: (chatId: string, agent: string) => Promise<boolean>;
  uploadFileToOpenAI: (chatId: string, file: File) => Promise<void>;
  addParticipant: (chatId: string, participant: ChatParticipant) => Promise<'added' | 'exists'>;
  chatDiagnostics: ChatDiagnostics | null;
  clearChatDiagnostics: () => void;
  streamingResponses: Record<string, { content: string; agent: string | null }>;
  retryableChats: Record<string, { prompt: string; agent: string | null; status?: number; message?: string; requestId?: string; retryAfter?: number }>;
  retryLastPrompt: (chatId: string) => Promise<void>;
  quotaError: { retryAfter?: number; message: string } | null;
}

const ChatContext = createContext<ChatContextType | undefined>(undefined);

export const ChatProvider: React.FC<{ children: React.ReactNode }> = ({ children }) => {
  const [chats, setChats] = useState<Chat[]>([]);
  // Default fallback to Chris as requested
  const [selectedAgent, setSelectedAgent] = useState<string | null>('Chris');
  const [currentChatId, setCurrentChatId] = useState<string | null>(null);
  const [isLoading, setIsLoading] = useState(true);
  const [error, setError] = useState<string | null>(null);
  const [isProcessingAI, setIsProcessingAI] = useState(false);
  const [chatDiagnostics, setChatDiagnostics] = useState<ChatDiagnostics | null>(null);
  const [streamingResponses, setStreamingResponses] = useState<Record<string, { content: string; agent: string | null }>>({});
  const [retryableChats, setRetryableChats] = useState<Record<string, { prompt: string; agent: string | null; status?: number; message?: string; requestId?: string; retryAfter?: number }>>({});
  const [quotaError, setQuotaError] = useState<{ retryAfter?: number; message: string } | null>(null);
  const [chatInitialized, setChatInitialized] = useState(false);
  const { user, userData, isLoading: authLoading } = useAuth();
  const authInitialized = !authLoading;

  const buildOwnerParticipant = (): ChatParticipant | null => {
    if (!user) return null;
    return {
      uid: user.uid,
      type: 'user',
      displayName: userData?.name || user.displayName || user.email || 'You',
      photoURL: userData?.profile_image_url || user.photoURL || undefined,
      joinedAt: new Date().toISOString(),
    };
  };

  const buildAgentParticipant = (agentLabel: string | null): ChatParticipant | null => {
    if (!agentLabel) return null;
    const normalizedLabel = agentLabel.trim().toLowerCase();
    const agentProfile = Object.values(AI_USERS).find(
      (agent) =>
        agent.name.toLowerCase() === normalizedLabel ||
        agent.id.toLowerCase() === normalizedLabel ||
        agent.username.toLowerCase() === normalizedLabel.replace(/\s+/g, '_')
    );

    if (!agentProfile) return null;

    return {
      uid: agentProfile.id,
      type: 'agent',
      displayName: agentProfile.name,
      photoURL: agentProfile.profile_image_url,
      joinedAt: new Date().toISOString(),
    };
  };

  const beginStreamingResponse = (chatId: string, agent: string | null) => {
    setStreamingResponses(prev => ({
      ...prev,
      [chatId]: {
        content: '',
        agent,
      },
    }));
  };

  const appendStreamingResponse = (chatId: string, token: string) => {
    setStreamingResponses(prev => {
      const existing = prev[chatId];
      if (!existing) {
        return prev;
      }
      return {
        ...prev,
        [chatId]: {
          ...existing,
          content: `${existing.content}${token}`,
        },
      };
    });
  };

  const endStreamingResponse = (chatId: string) => {
    setStreamingResponses(prev => {
      if (!(chatId in prev)) {
        return prev;
      }
      const { [chatId]: _removed, ...rest } = prev;
      return rest;
    });
  };

  const migrateLegacyChats = async (uid: string) => {
    const legacyQuery = query(collection(db, 'chats'), where('userId', '==', uid));
    const snapshot = await getDocs(legacyQuery);

    const ownerParticipant = buildOwnerParticipant();

    for (const chatDoc of snapshot.docs) {
      const data = chatDoc.data();
      if (data.participantIds && Array.isArray(data.participantIds)) {
        continue;
      }

      const participants: ChatParticipant[] = [];
      if (ownerParticipant) {
        participants.push({ ...ownerParticipant, joinedAt: data.createdAt || new Date().toISOString() });
      }

      const agentParticipant = buildAgentParticipant(data.AIAgent || data.agent);
      if (agentParticipant) {
        participants.push(agentParticipant);
      }

      await updateDoc(chatDoc.ref, {
        participants,
        participantIds: participants.map((p) => p.uid),
        updatedAt: data.updatedAt || new Date().toISOString(),
      });
    }
  };

  useEffect(() => {
    let unsubscribeChats = () => {};
    let unsubscribeMessages: { [key: string]: () => void } = {};
    let isSubscribed = true; // Add cleanup flag
    
    const setupSubscriptions = async () => {
      setIsLoading(true);
      
      if (!authInitialized) { // Wait for auth to be initialized
        // Keep loading state true until auth is ready
        return;
      }

      if (!user || !user.uid)  {
        setChats([]);
        setCurrentChatId(null);
        // Ensure loading and initialized states are set to false even if no user
        setIsLoading(false);
        setChatInitialized(true); 
        return;
      }

      try {
        await migrateLegacyChats(user.uid);

        // Subscribe to chats
        const chatsQuery = query(
          collection(db, 'chats'),
          where('participantIds', 'array-contains', user.uid),
          orderBy('updatedAt', 'desc')
        );
        
        unsubscribeChats = onSnapshot(chatsQuery, (snapshot) => {
          if (!isSubscribed) return; // Check if still subscribed
          
          // Initialize chatData as an empty array
          const chatData: Chat[] = [];
          
          // Unsubscribe from old message listeners
          Object.values(unsubscribeMessages).forEach(unsubscribe => unsubscribe());
          unsubscribeMessages = {};
          
          // Process each chat document
          snapshot.docs.forEach(chatDoc => {
            if (!isSubscribed) return; // Check if still subscribed
            
            try {
              const chatId = chatDoc.id;
              const chatDocData = chatDoc.data();
              
              // Validate chat data
              if (!chatDocData || !chatDocData.title || !chatDocData.participants) {
                console.warn('Invalid chat data for document:', chatId);
                return;
              }
              
              // Subscribe to messages for this chat (add)
                const messagesQuery = query(
                  collection(db, 'messages'),
                  where('chatId', '==', chatId),
                  orderBy('createdAt', 'asc')
                );
                
              unsubscribeMessages[chatId] = onSnapshot(messagesQuery, (messagesSnapshot) => {
                if (!isSubscribed) return; // Check if still subscribed
                
                const messages = messagesSnapshot.docs.map(doc => ({
                  id: doc.id,
                  ...doc.data()
                })) as Message[];

                // update the state with message in the specific chat.
                setChats(prevChats => 
                  prevChats.map(chat => 
                    chat.id === chatId
                      ? { ...chat, messages }
                      : chat
                  )
                );
              });
              
              // Add this chat to our array
              chatData.push({
                id: chatId,
                title: chatDocData.title,
                userId: chatDocData.userId,
                createdAt: chatDocData.createdAt,
                updatedAt: chatDocData.updatedAt,
                participants: chatDocData.participants || [],
                agents: chatDocData.agents || [],
                participantIds: chatDocData.participantIds || [],
                messages: []
              });
            } catch (err) {
              console.error('Error processing chat document:', err);
            }
          });
          
          if (!isSubscribed) return;
          
          setChats(prevChats => {
            const chatMap = new Map(prevChats.map(chat => [chat.id, chat]));

            for (const newChat of chatData) {
              const existingChat = chatMap.get(newChat.id);
              if (existingChat) {
                chatMap.set(newChat.id, {
                  ...existingChat,
                  ...newChat,
                  messages: existingChat.messages // 
                });
              } else {
                chatMap.set(newChat.id, newChat);
              }
            }

            return Array.from(chatMap.values());
          })
          
          // Set currentChatId to the latest chat if it's not already set
          if (chatData.length > 0 && !currentChatId) {
            setCurrentChatId(chatData[0].id);
          }
          
<<<<<<< HEAD
=======
<<<<<<< HEAD
>>>>>>> e7e23d6d
          setIsLoading(false);
        }, (error: any) => {
          // Suppress index errors - they're expected until indexes are deployed
          if (error.code === 'failed-precondition' && error.message?.includes('index')) {
            // Suppress the warning - index errors are handled silently
            // The index is defined in firestore.indexes.json and needs to be deployed
            // Users can deploy via: firebase deploy --only firestore:indexes
            return;
          }
          console.error('❌ Error watching chats:', error);
        });
      } catch (err) {
        console.error('Error setting up chat subscriptions:', err);
        setError('Failed to load chats');
      } finally { // Ensure loading and initialized states are always set
        setIsLoading(false);
        setChatInitialized(true);
      }
    };

    // Only run setupSubscriptions if auth is initialized
    if (authInitialized) {
      setupSubscriptions();
    } else {
      // If auth is not initialized, ensure chat context is also marked as initialized (but not loaded)
      setIsLoading(false);
      setChatInitialized(true);
    }
    
    return () => {
      isSubscribed = false; // Set cleanup flag
      unsubscribeChats();
      Object.values(unsubscribeMessages).forEach(unsubscribe => unsubscribe());
    };
  }, [user, currentChatId, authInitialized]); // Add authInitialized to dependencies

  const newchatButton = async () => {
    console.log("user", user);
    if(!user) return null;

    try{
      // console.log("newchatButton");
      const newChatId = await createNewChat();
      if (newChatId && selectedAgent) {
        const initialMessage = `Hello! I'm ${selectedAgent}. How can I help you today?`;
        await addMessage(newChatId, initialMessage, 'assistant', undefined, selectedAgent);
      }
      return newChatId;
    } catch (err) {
      console.error('Error creating chat:', err);
      setError('Failed to create new chat');
      return null;
    }
  };

  const createNewChat = async () => {
    if (!user) return null;

    try {
      const ownerParticipant = buildOwnerParticipant();
      const agentParticipant = buildAgentParticipant(selectedAgent);

      const participants: ChatParticipant[] = [
        ...(ownerParticipant ? [ownerParticipant] : []),
        ...(agentParticipant ? [agentParticipant] : []),
      ];

      const newChat = {
        title: 'New Chat',
        userId: user.uid,
        AIAgent: selectedAgent,
        createdBy: user.uid,
        createdAt: new Date().toISOString(),
        updatedAt: new Date().toISOString(),
        participants,
        participantIds: participants.map((p) => p.uid),
        agents: agentParticipant ? [agentParticipant.uid] : [],
      };
      
      const chatRef = await addDoc(collection(db, 'chats'), newChat);
      const newChatWithId: Chat = {
        id: chatRef.id,
        ...newChat,
        participants,
        agents: newChat.agents,
        messages: []
      };
      
      setChats(prev => [newChatWithId, ...prev]);
      setCurrentChatId(chatRef.id);
      return chatRef.id;
    } catch (err) {
      console.error('Error creating chat:', err);
      setError('Failed to create new chat');
      return null;
    }
  };

  const requestAIResponse = async (
    chatId: string,
    agent: string | null,
    prompt: string,
    overrideHistory?: OpenAIMessage[]
  ) => {
    if (isProcessingAI) {
      return;
    }

    const agentName = agent || selectedAgent || 'Chris';
    const metadata = {
      chatId,
      userId: user?.uid,
    };

    setError(null);
    setChatDiagnostics(null);
    beginStreamingResponse(chatId, agentName);
    setIsProcessingAI(true);

    try {
      const currentChat = chats.find(c => c.id === chatId);
      const historyForAI =
        overrideHistory ||
        (currentChat?.messages || []).map(m => ({
          role: m.role,
          content: m.content,
        }));

      const aiResult = await generateAIResponse(historyForAI, agentName, {
        onToken: token => appendStreamingResponse(chatId, token),
        metadata,
      });

      setChatDiagnostics(aiResult.diagnostics ?? null);
      endStreamingResponse(chatId);

      if (aiResult.content && !aiResult.isFallback) {
        const aiMessageData = {
          chatId,
          senderId: null,
          aiAgent: agentName,
          content: aiResult.content,
          role: 'assistant' as const,
          senderType: 'agent' as const,
          createdAt: new Date().toISOString(),
        };

        await addDoc(collection(db, 'messages'), aiMessageData);
        await updateDoc(doc(db, 'chats', chatId), {
          updatedAt: new Date().toISOString(),
        });

        logTelemetryEvent('agent_reply', {
          chatId,
          agentId: agentName,
          requestId: aiResult.requestId,
        });
      }

      if (aiResult.isFallback) {
        // Check if this is a quota error (billing issue) or rate limit (temporary)
        const errorType = (aiResult.diagnostics?.meta as any)?.errorType;
        const isQuotaError = 
          aiResult.diagnostics?.code === 'insufficient_quota' ||
          errorType === 'quota' ||
          (aiResult.errorMessage?.toLowerCase().includes('quota') && 
           (aiResult.errorMessage?.toLowerCase().includes('exceeded') || 
            aiResult.errorMessage?.toLowerCase().includes('billing')));
        
        const isRateLimit = 
          (aiResult.errorStatus === 429 && !isQuotaError) ||
          errorType === 'rate_limit' ||
          aiResult.diagnostics?.code === 'rate_limit_exceeded';
        
        // Get the exact error message from diagnostics or errorMessage
        const exactErrorMessage = 
          aiResult.errorMessage || 
          aiResult.content || 
          (aiResult.diagnostics?.meta as any)?.message ||
          (aiResult.diagnostics?.detail as string) ||
          'An error occurred';
        
        if (isQuotaError) {
          // Quota exceeded = billing issue, no retry-after
          // Use the exact error message from OpenAI/backend
          setQuotaError({
            retryAfter: undefined, // Quota errors don't have retry-after
            message: exactErrorMessage, // Use exact error message
          });
          
          // Don't auto-clear quota errors - user needs to fix billing
        } else if (isRateLimit) {
          // Rate limit = temporary, can retry
          const retryAfter = (aiResult.diagnostics?.meta as any)?.retryAfter;
          // Use the exact error message, add retry info if available
          const rateLimitMessage = retryAfter
            ? `${exactErrorMessage} Please wait ${retryAfter} seconds before trying again.`
            : exactErrorMessage;
          
          setQuotaError({
            retryAfter,
            message: rateLimitMessage,
          });
          
          // Auto-clear rate limit error after retryAfter seconds (or 60s default)
          const clearDelay = (retryAfter || 60) * 1000;
          setTimeout(() => {
            setQuotaError(null);
          }, clearDelay);
        } else {
          // For other errors, still show the exact error message
          setQuotaError({
            retryAfter: undefined,
            message: exactErrorMessage,
          });
          
          // Auto-clear after 30 seconds for non-quota/rate-limit errors
          setTimeout(() => {
            setQuotaError(null);
          }, 30000);
        }
        
        setError(aiResult.content);
        setRetryableChats(prev => ({
          ...prev,
          [chatId]: {
            prompt,
            agent: agentName,
            status: aiResult.errorStatus,
            message: aiResult.errorMessage || aiResult.content,
            requestId: aiResult.requestId,
            retryAfter: isQuotaError ? (aiResult.diagnostics?.meta as any)?.retryAfter : undefined,
          },
        }));
        return;
      }
      
      // Clear quota error on success
      setQuotaError(null);

      setRetryableChats(prev => {
        const { [chatId]: _removed, ...rest } = prev;
        return rest;
      });
    } catch (error) {
      endStreamingResponse(chatId);
      // Extract exact error message
      const errorMessage = error instanceof Error ? error.message : 'Unknown error';
      const isQuotaError = errorMessage.toLowerCase().includes('quota') || 
                          errorMessage.toLowerCase().includes('billing');
      
      // Log quota errors as warnings (they're expected and handled in UI)
      if (isQuotaError) {
        console.warn('[chat] quota error in requestAIResponse:', errorMessage);
      } else {
        console.error('[chat] error in requestAIResponse:', errorMessage, error);
      }
      
      // Use the exact error message instead of generic fallback
      setError(errorMessage);
      setChatDiagnostics({
        code: 'client_failure',
        source: 'client',
        detail: errorMessage, // Use exact error message
      });
      setRetryableChats(prev => ({
        ...prev,
        [chatId]: {
          prompt,
          agent: agent || selectedAgent || 'Chris',
          message: errorMessage,
        },
      }));
    } finally {
      setIsProcessingAI(false);
    }
  };

  const addMessage = async (chatId: string, content: string | OpenAIMessage, role: 'user' | 'assistant' | 'system', senderId?: string, aiAgent?: string | null) => {
    try {
      const messageContent = typeof content === 'string' ? content : JSON.stringify(content);
      console.log("add message aiagent is ", aiAgent);

      const senderType =
        role === 'system'
          ? 'system'
          : role === 'assistant'
          ? 'agent'
          : 'user';
  
      const newMessage = {
        chatId,
        senderId: senderId || null,
        aiAgent: aiAgent || null,
        content: messageContent,
        role,
        senderType,
        createdAt: new Date().toISOString()
      };
      
      await addDoc(collection(db, 'messages'), newMessage);
      
      // Update chat's updatedAt timestamp
      await updateDoc(doc(db, 'chats', chatId), {
        updatedAt: new Date().toISOString()
      });

      // If it's a user message, stream AI response
      if (role === 'user') {
        setRetryableChats(prev => {
          const { [chatId]: _removed, ...rest } = prev;
          return rest;
        });

          const currentChat = chats.find(c => c.id === chatId);
        const historyForAI: OpenAIMessage[] = [
          ...((currentChat?.messages || []).map(m => ({
              role: m.role,
            content: m.content,
          })) as OpenAIMessage[]),
          {
            role: 'user',
            content: messageContent,
          },
        ];
              
        await requestAIResponse(chatId, aiAgent || selectedAgent, messageContent, historyForAI);
      }
    } catch (err) {
      console.error('Error sending message:', err);
      setError('Failed to send message');
      setChatDiagnostics({
        code: 'client_failure',
        source: 'client',
        detail: err instanceof Error ? err.message : 'Unknown error',
      });
    }
  };

  const addParticipant = async (chatId: string, participant: ChatParticipant): Promise<'added' | 'exists'> => {
    if (!user) {
      throw new Error('You must be signed in to add participants.');
    }

    try {
      const result = await addParticipantApi({
        chatId,
        participant,
        requesterId: user.uid,
      });

      if (result.status === 'added') {
        setChats((prevChats) =>
          prevChats.map((chat) => {
            if (chat.id !== chatId) return chat;

            const existingParticipants = chat.participants || [];
            const alreadyExists = existingParticipants.some((p) => p.uid === participant.uid);
            if (alreadyExists) return chat;

            const updatedParticipants = [...existingParticipants, participant];
            const updatedParticipantIds = Array.from(
              new Set([...(chat.participantIds || []), participant.uid])
            );
            const updatedAgents =
              participant.type === 'agent'
                ? Array.from(new Set([...(chat.agents || []), participant.uid]))
                : chat.agents;

            return {
              ...chat,
              participants: updatedParticipants,
              participantIds: updatedParticipantIds,
              agents: updatedAgents,
            };
          })
        );

        logTelemetryEvent('chat_participant_added', {
          chatId,
          participantId: participant.uid,
          type: participant.type,
          source: 'popover',
        });

        if (participant.type === 'agent') {
          logTelemetryEvent('agent_invoked', {
            chatId,
            agentId: participant.uid,
            source: 'popover',
          });
        }
      }

      return result.status;
    } catch (error) {
      console.error('Failed to add participant:', error);
      throw error;
    }
  };

  const retryLastPrompt = async (chatId: string) => {
    const retryData = retryableChats[chatId];
    if (!retryData) {
      console.warn('No retry data available for chat', chatId);
      return;
    }

    await requestAIResponse(
      chatId,
      retryData.agent || selectedAgent,
      retryData.prompt
    );
  };
  const addImage = async (chatId: string, content: ChatCompletionContentPart[], role: 'user' | 'assistant' | 'system', senderId?: string, aiAgent?: string | null) => {
    try {
      // DEBUG: console.log("coming well");
      // To convert the content so that I can store to firebase and then render in the local page
      const messageContent = JSON.stringify({content: content });

      const newMessage = {
        chatId,
        senderId: senderId || null,
        aiAgent: aiAgent || null,
        content: messageContent,
        role,
        senderType: role === 'assistant' ? 'agent' : role === 'system' ? 'system' : 'user',
        createdAt: new Date().toISOString()
      };

      // Storing Firebase
      await addDoc(collection(db, 'messages'), newMessage);
      await updateDoc(doc(db, 'chats', chatId), {
        updatedAt: new Date().toISOString()
      });

      // OpenAI vision response
      if(!isProcessingAI){
        setIsProcessingAI(true);

        const aiResponse = await generateAIResponse2(content, aiAgent || 'Chris');

        if (aiResponse) {
          // Add the AI response as a new message
          const aiMessageData = {
            chatId,
            senderId: null,
            aiAgent: aiAgent || null,
            content: aiResponse,
            role: 'assistant' as const,
            createdAt: new Date().toISOString()
          };
          
          await addDoc(collection(db, 'messages'), aiMessageData);
          
          // Update chat's updatedAt timestamp again
          await updateDoc(doc(db, 'chats', chatId), {
            updatedAt: new Date().toISOString()
          });
        }
      }
      

    } catch(err){
      console.error('Error sending image:', err);
      setError('Failed to send message');
      setIsProcessingAI(false);
    } finally {
      setIsProcessingAI(false);
    }
  };

  const deleteChat = async (chatId: string) => {
    try {
      // Delete all messages in the chat
      const messagesQuery = query(
        collection(db, 'messages'),
        where('chatId', '==', chatId)
      );
      
      const messagesSnapshot = await getDocs(messagesQuery);
      const deletePromises = messagesSnapshot.docs.map(doc => 
        deleteDoc(doc.ref)
      );
      
      await Promise.all(deletePromises);
      
      // Delete the chat document
      await deleteDoc(doc(db, 'chats', chatId));
      
      // Update local state
      setChats(prev => prev.filter(chat => chat.id !== chatId));
      if (currentChatId === chatId) {
        setCurrentChatId(null);
      }
      
      return true;
    } catch (err) {
      console.error('Error deleting chat:', err);
      setError('Failed to delete chat');
      return false;
    }
  };

  const updateChatTitle = async (chatId: string, newTitle: string) => {
    try {
      await updateDoc(doc(db, 'chats', chatId), {
        title: newTitle,
        updatedAt: new Date().toISOString()
      });
      
      setChats(prev =>
        prev.map(chat =>
          chat.id === chatId
            ? { ...chat, title: newTitle }
            : chat
        )
      );
      
      return true;
    } catch (err) {
      console.error('Error updating chat title:', err);
      setError('Failed to update chat title');
      return false;
    }
  };

  const updateChatAgentField = async (chatId: string, agent: string): Promise<boolean> => {
    try {
      const success = await updateChatAgent(chatId, agent);
      if (success) {
        console.log(`Successfully updated chat ${chatId} agent to: ${agent}`);
      }
      return success;
    } catch (error) {
      console.error('Error updating chat agent:', error);
      setError('Failed to update chat agent');
      return false;
    }
  };

  const uploadFileToOpenAI = async (chatId: string, file: File) => {
    try{
      const idToken = await user?.getIdToken();
      // debug for id token
      console.log("idtoken : ",idToken);

      const formData = new FormData();
      formData.append('file', file);
      console.log("The file is :", file);
    
      const response = await fetch("https://us-central1-mr-gyb-ai-app-108.cloudfunctions.net/uploadDocumentToOpenAI", {
        method: 'POST',
        headers: {
          Authorization: `Bearer ${idToken}` // adding authentication
        },
        body: formData as any,
      });
      if (!response.ok) {
        throw new Error("Upload failed");
      }

      const result = await response.json(); // result.fileId, result.fileName

      // storing the meta message
      const newMessage = {
        chatId,
        senderId: user?.uid || null,
        content: `Uploaded file to OpenAI: ${result.fileName} (ID: ${result.fileId})`,
        role: "user" as const,
        createdAt: new Date().toISOString(),
      };

      await addDoc(collection(db, 'messages'), newMessage);
      await updateDoc(doc(db, 'chats', chatId), {
        updatedAt: new Date().toISOString()
      });

    } catch (error) {
      console.error("Failed to upload file:", error);
      setError("Failed to upload file");
    }
  };

  const clearChatDiagnostics = () => setChatDiagnostics(null);

  const value = {
    chats,
    currentChatId,
    selectedAgent,
    isLoading,
    error,
    isProcessingAI,
    setIsProcessingAI,
    newchatButton,
    createNewChat,
    addMessage,
    addImage,
    setCurrentChat: setCurrentChatId,
    setSelectedAgent,
    deleteChat,
    updateChatTitle,
    updateChatAgentField,
    uploadFileToOpenAI,
    addParticipant,
    chatDiagnostics,
    clearChatDiagnostics,
    streamingResponses,
    retryableChats,
    retryLastPrompt,
    quotaError
  };

  if (!chatInitialized) {
    return (
      <div className="min-h-screen flex items-center justify-center bg-white">
        <div className="animate-spin rounded-full h-12 w-12 border-t-2 border-b-2 border-navy-blue"></div>
      </div>
    );
  }

  return (
    <ChatContext.Provider value={value}>
      {children}
    </ChatContext.Provider>
  );
};

export const useChat = () => {
  const context = useContext(ChatContext);
  if (context === undefined) {
    throw new Error('useChat must be used within a ChatProvider');
  }
  return context;
};<|MERGE_RESOLUTION|>--- conflicted
+++ resolved
@@ -279,11 +279,7 @@
           if (chatData.length > 0 && !currentChatId) {
             setCurrentChatId(chatData[0].id);
           }
-          
-<<<<<<< HEAD
-=======
-<<<<<<< HEAD
->>>>>>> e7e23d6d
+
           setIsLoading(false);
         }, (error: any) => {
           // Suppress index errors - they're expected until indexes are deployed
