--- conflicted
+++ resolved
@@ -5,17 +5,12 @@
 import { Chat, ChatParticipant, Message, OpenAIMessage } from '../types/chat';
 import { generateAIResponse, generateAIResponse2, ChatDiagnostics } from '../api/services/chat.service';
 import { ChatCompletionContentPart } from "openai/resources/chat/completions";
-<<<<<<< HEAD
-import { getAuth } from "firebase/auth"; // for firebase auth ID token
 import { addChatParticipant as addParticipantApi, updateChatAgent } from '../lib/firebase/chats';
 import { AI_USERS } from '../types/user';
 
 const logTelemetryEvent = (eventName: string, payload: Record<string, unknown>) => {
   console.log(`[telemetry] ${eventName}`, payload);
 };
-=======
-import { updateChatAgent } from '../lib/firebase/chats';
->>>>>>> d6a9f105
 
 
 interface ChatContextType {
@@ -365,7 +360,6 @@
     }
   };
 
-<<<<<<< HEAD
   const requestAIResponse = async (
     chatId: string,
     agent: string | null,
@@ -538,7 +532,7 @@
         [chatId]: {
           prompt,
           agent: agent || selectedAgent || 'Chris',
-          message: detail,
+          message: errorMessage,
         },
       }));
     } finally {
@@ -546,10 +540,7 @@
     }
   };
 
-  const addMessage = async (chatId: string,   content: string | OpenAIMessage,   role: 'user' | 'assistant' | 'system',   senderId?: string,    aiAgent?: string) => {
-=======
   const addMessage = async (chatId: string, content: string | OpenAIMessage, role: 'user' | 'assistant' | 'system', senderId?: string, aiAgent?: string | null) => {
->>>>>>> d6a9f105
     try {
       const messageContent = typeof content === 'string' ? content : JSON.stringify(content);
       console.log("add message aiagent is ", aiAgent);
@@ -672,7 +663,6 @@
     }
   };
 
-<<<<<<< HEAD
   const retryLastPrompt = async (chatId: string) => {
     const retryData = retryableChats[chatId];
     if (!retryData) {
@@ -686,10 +676,7 @@
       retryData.prompt
     );
   };
-  const addImage = async (chatId: string,   content: ChatCompletionContentPart[],   role: 'user' | 'assistant' | 'system',   senderId?: string,    aiAgent?: string) => {
-=======
   const addImage = async (chatId: string, content: ChatCompletionContentPart[], role: 'user' | 'assistant' | 'system', senderId?: string, aiAgent?: string | null) => {
->>>>>>> d6a9f105
     try {
       // DEBUG: console.log("coming well");
       // To convert the content so that I can store to firebase and then render in the local page
