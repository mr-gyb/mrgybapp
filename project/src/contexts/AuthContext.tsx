import React, { createContext, useState, useContext, useEffect } from 'react';
import { User, onAuthStateChanged, signInWithEmailAndPassword, createUserWithEmailAndPassword, signOut, signInWithPopup } from 'firebase/auth';
import { auth, db, facebookProvider } from '../lib/firebase';
import { doc, getDoc, setDoc } from 'firebase/firestore';
import { UserProfile } from '../types/user';

import { storage } from '../utils/storage';

import { getInitials } from '../services/profile.service';

interface AuthContextType {
  user: User | null;
  userData: UserProfile | null;
  isAuthenticated: boolean;
  isLoading: boolean;
  signIn: (email: string, password: string) => Promise<{ user?: User; error?: any }>;
  signUp: (email: string, password: string) => Promise<{ user?: User; error?: any }>;
  signInWithFacebook: () => Promise<{ user?: User; error?: any }>;
  logout: () => Promise<void>;
  updateUserData: (updates: Partial<UserProfile>) => Promise<void>;
  checkAuthStatus: () => Promise<boolean>;
}

const AuthContext = createContext<AuthContextType | undefined>(undefined);

export const AuthProvider: React.FC<{ children: React.ReactNode }> = ({ children }) => {
  const [user, setUser] = useState<User | null>(null);
  const [userData, setUserData] = useState<UserProfile | null>(null);
  const [isLoading, setIsLoading] = useState(true);

  // check token for auto log out.
  const checkTokenExpiration = async (currentUser: User) => {
    try {
      // Firebase Auth automatically updates the token but verify it
      const token = await currentUser.getIdToken(true);
      if (!token) {
        throw new Error('Invalid token');
      }
      return true;
    } catch (error) {
      console.error('Token validation failed:', error);
      await logout();
      return false;
    }
  };

  // Check auth status
  const checkAuthStatus = async (): Promise<boolean> => {
    if (!user) return false;
    
    try {
      const isValid = await checkTokenExpiration(user);
      return isValid;
    } catch (error) {
      console.error('Auth status check failed:', error);
      return false;
    }
  };

  useEffect(() => {
    const unsubscribe = onAuthStateChanged(auth, async (currentUser) => {
      setUser(currentUser);
      
      if (currentUser) {
        try {
          // verify the valid token
          const isTokenValid = await checkTokenExpiration(currentUser);
          if (!isTokenValid) {
            return;
          }

          const userDocRef = doc(db, 'profiles', currentUser.uid);
          const userDoc = await getDoc(userDocRef);
          
          if (userDoc.exists()) {
            setUserData(userDoc.data() as UserProfile);
          } else {
            // Create a default profile if none exists
            const defaultProfile: UserProfile = {
              id: currentUser.uid,
              name: currentUser.displayName || currentUser.email?.split('@')[0] || 'Anonymous',
              username: `@${currentUser.email?.split('@')[0] || 'user'}`,
              email: currentUser.email || '',
              bio: 'Tell us about yourself...',
              location: 'Location',
              website: 'https://example.com',
              industry: 'Technology',
              experienceLevel: 1,
              rating: 4.5,
              following: 0,
              followers: 0,
              profile_image_url: getInitials(currentUser.displayName),
              cover_image_url: 'https://images.unsplash.com/photo-1579546929518-9e396f3cc809?ixlib=rb-1.2.1&auto=format&fit=crop&w=1000&q=80',
              created_at: new Date().toISOString(),
              updated_at: new Date().toISOString()
            };
            
            await setDoc(userDocRef, defaultProfile);
            setUserData(defaultProfile);
          }
        } catch (error: any) {
          console.error('Error fetching user data:', error);
<<<<<<< HEAD
          
          // Check if it's an offline error
          if (error.code === 'unavailable' || error.message?.includes('offline')) {
            console.warn('Firebase is offline, user data will be loaded when connection is restored');
            // Don't logout on offline errors, just set loading to false
            setIsLoading(false);
            return;
          }
          
          // For other errors, logout the user
=======
          // if error -> Log out
>>>>>>> f8940b44
          await logout();
        }
      } else {
        setUserData(null);
      }
      
      setIsLoading(false);
    });

    return () => unsubscribe();
  }, []);

  // Check the status of token every 5 min
  useEffect(() => {
    if (!user) return;

    const interval = setInterval(async () => {
      const isValid = await checkAuthStatus();
      if (!isValid) {
        console.log('Token expired, logging out...');
        await logout();
      }
    }, 5 * 60 * 1000); // 5 min

    return () => clearInterval(interval);
  }, [user]);

  function getInitials(name?: string | null): string {
    if (!name) return "U"; // fallback for unknown
    const words = name.trim().split(" ");
    if (words.length === 1) return words[0][0].toUpperCase();
    return (words[0][0] + words[1][0]).toUpperCase();
  }

  const signIn = async (email: string, password: string) => {
    try {
      const userCredential = await signInWithEmailAndPassword(auth, email, password);
      
      // Fetch user data immediately after sign in
      const userDocRef = doc(db, 'profiles', userCredential.user.uid);
      const userDoc = await getDoc(userDocRef);
      
      if (userDoc.exists()) {
        setUserData(userDoc.data() as UserProfile);
      }
      
      return { user: userCredential.user };
    } catch (error: any) {
      console.error('Sign in error:', error);
      
      // Check for expired API key error
      if (error?.code === 'auth/api-key-expired' || 
          error?.message?.includes('api-key-expired') ||
          error?.message?.includes('API key expired')) {
        console.error('❌ Firebase API Key Expired:', {
          message: 'Your Firebase API key has expired. Please update it in your .env file.',
          steps: [
            '1. Go to Firebase Console: https://console.firebase.google.com/project/mr-gyb-ai-app-108/settings/general',
            '2. Copy the new API key from "Your apps" section',
            '3. Update VITE_FIREBASE_API_KEY in project/.env file',
            '4. Restart your development server (npm run dev)'
          ],
          help: 'See FIREBASE_API_KEY_FIX.md for detailed instructions'
        });
      }
      
      return { error };
    }
  };

  const signUp = async (email: string, password: string) => {
    try {
      const userCredential = await createUserWithEmailAndPassword(auth, email, password);
      return { user: userCredential.user };
    } catch (error) {
      console.error('Sign up error:', error);
      return { error };
    }
  };

  const signInWithFacebook = async () => {
    try {
      const result = await signInWithPopup(auth, facebookProvider);
      
      // Check if this is a new user by checking if profile exists
      const userDocRef = doc(db, 'profiles', result.user.uid);
      const userDoc = await getDoc(userDocRef);
      
      if (!userDoc.exists()) {
        // Create a new profile for Facebook user
        const defaultProfile: UserProfile = {
          id: result.user.uid,
          name: result.user.displayName || result.user.email?.split('@')[0] || 'Facebook User',
          username: `@${result.user.displayName?.toLowerCase().replace(/\s+/g, '') || 'facebookuser'}`,
          email: result.user.email || '',
          bio: 'Tell us about yourself...',
          location: 'Location',
          website: 'https://example.com',
          industry: 'Technology',
          experienceLevel: 1,
          rating: 4.5,
          following: 0,
          followers: 0,
          profile_image_url: result.user.photoURL || 'https://images.unsplash.com/photo-1472099645785-5658abf4ff4e?ixlib=rb-1.2.1&auto=format&fit=crop&w=200&h=200&q=80',
          cover_image_url: 'https://images.unsplash.com/photo-1579546929518-9e396f3cc809?ixlib=rb-1.2.1&auto=format&fit=crop&w=1000&q=80',
          created_at: new Date().toISOString(),
          updated_at: new Date().toISOString(),
          authProvider: 'facebook'
        };
        
        await setDoc(userDocRef, defaultProfile);
        setUserData(defaultProfile);
      }
      
      return { user: result.user };
    } catch (error) {
      console.error('Facebook sign in error:', error);
      return { error };
    }
  };

  const logout = async () => {
    try {
      await signOut(auth);
      setUserData(null);
      // Clear all user-specific data from localStorage to prevent data leakage
      storage.clear();
    } catch (error) {
      console.error('Logout error:', error);
    }
  };

  const updateUserData = async (updates: Partial<UserProfile>) => {
    if (!user || !userData) return;
    
    const updatedProfile = {
      ...userData,
      ...updates,
      updated_at: new Date().toISOString()
    };
    
    await setDoc(doc(db, 'profiles', user.uid), updatedProfile, { merge: true });
    setUserData(updatedProfile);
  };

  const value = {
    user,
    userData,
    isAuthenticated: !!user,
    isLoading,
    signIn,
    signUp,
    signInWithFacebook,
    logout,
    updateUserData,
    checkAuthStatus,
  };

  if (isLoading) {
    return (
      <div className="min-h-screen flex items-center justify-center bg-white">
        <div className="animate-spin rounded-full h-12 w-12 border-t-2 border-b-2 border-navy-blue"></div>
      </div>
    );
  }

  return (
    <AuthContext.Provider value={value}>
      {children}
    </AuthContext.Provider>
  );
};

export const useAuth = () => {
  const context = useContext(AuthContext);
  if (context === undefined) {
    throw new Error('useAuth must be used within an AuthProvider');
  }
  return context;
};<|MERGE_RESOLUTION|>--- conflicted
+++ resolved
@@ -3,10 +3,7 @@
 import { auth, db, facebookProvider } from '../lib/firebase';
 import { doc, getDoc, setDoc } from 'firebase/firestore';
 import { UserProfile } from '../types/user';
-
 import { storage } from '../utils/storage';
-
-import { getInitials } from '../services/profile.service';
 
 interface AuthContextType {
   user: User | null;
@@ -89,7 +86,7 @@
               rating: 4.5,
               following: 0,
               followers: 0,
-              profile_image_url: getInitials(currentUser.displayName),
+              profile_image_url: currentUser.displayName ? currentUser.displayName.split(' ').map(n => n[0]).join('').toUpperCase() : 'U',
               cover_image_url: 'https://images.unsplash.com/photo-1579546929518-9e396f3cc809?ixlib=rb-1.2.1&auto=format&fit=crop&w=1000&q=80',
               created_at: new Date().toISOString(),
               updated_at: new Date().toISOString()
@@ -98,11 +95,10 @@
             await setDoc(userDocRef, defaultProfile);
             setUserData(defaultProfile);
           }
-        } catch (error: any) {
-          console.error('Error fetching user data:', error);
-<<<<<<< HEAD
-          
-          // Check if it's an offline error
+          } catch (error: any) {
+            console.error('Error fetching user data:', error);
+            
+            // Check if it's an offline error
           if (error.code === 'unavailable' || error.message?.includes('offline')) {
             console.warn('Firebase is offline, user data will be loaded when connection is restored');
             // Don't logout on offline errors, just set loading to false
@@ -111,9 +107,6 @@
           }
           
           // For other errors, logout the user
-=======
-          // if error -> Log out
->>>>>>> f8940b44
           await logout();
         }
       } else {
