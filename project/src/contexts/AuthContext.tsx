--- conflicted
+++ resolved
@@ -134,13 +134,6 @@
     return () => clearInterval(interval);
   }, [user]);
 
-  function getInitials(name?: string | null): string {
-    if (!name) return "U"; // fallback for unknown
-    const words = name.trim().split(" ");
-    if (words.length === 1) return words[0][0].toUpperCase();
-    return (words[0][0] + words[1][0]).toUpperCase();
-  }
-
   const signIn = async (email: string, password: string) => {
     try {
       // Validate inputs
@@ -172,7 +165,6 @@
     } catch (error: any) {
       console.error('Sign in error:', error);
       
-<<<<<<< HEAD
       // Check for expired API key error
       if (error?.code === 'auth/api-key-expired' || 
           error?.message?.includes('api-key-expired') ||
@@ -189,8 +181,6 @@
         });
       }
       
-      return { error };
-=======
       // Handle Firebase API key expired error
       if (error?.code === 'auth/api-key-expired' || error?.message?.includes('api-key-expired')) {
         return { 
@@ -251,7 +241,6 @@
       }
       
       return { error: { ...error, message: errorMessage } };
->>>>>>> d6a9f105
     }
   };
 
