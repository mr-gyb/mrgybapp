import React, { createContext, useState, useContext, useEffect } from 'react';
import { User, onAuthStateChanged, signInWithEmailAndPassword, createUserWithEmailAndPassword, signOut, signInWithPopup } from 'firebase/auth';
import { auth, db, facebookProvider } from '../lib/firebase';
import { doc, getDoc, setDoc } from 'firebase/firestore';
import { UserProfile } from '../types/user';
import { storage } from '../utils/storage';

<<<<<<< HEAD
=======
import { getInitials } from '../services/profile.service';

>>>>>>> dd2995b4
interface AuthContextType {
  user: User | null;
  userData: UserProfile | null;
  isAuthenticated: boolean;
  isLoading: boolean;
  signIn: (email: string, password: string) => Promise<{ user?: User; error?: any }>;
  signUp: (email: string, password: string) => Promise<{ user?: User; error?: any }>;
  signInWithFacebook: () => Promise<{ user?: User; error?: any }>;
  logout: () => Promise<void>;
  updateUserData: (updates: Partial<UserProfile>) => Promise<void>;
  checkAuthStatus: () => Promise<boolean>;
}

const AuthContext = createContext<AuthContextType | undefined>(undefined);

export const AuthProvider: React.FC<{ children: React.ReactNode }> = ({ children }) => {
  const [user, setUser] = useState<User | null>(null);
  const [userData, setUserData] = useState<UserProfile | null>(null);
  const [isLoading, setIsLoading] = useState(true);

  // check token for auto log out.
  const checkTokenExpiration = async (currentUser: User) => {
    try {
      // Firebase Auth automatically updates the token but verify it
      const token = await currentUser.getIdToken(true);
      if (!token) {
        throw new Error('Invalid token');
      }
      return true;
    } catch (error) {
      console.error('Token validation failed:', error);
      await logout();
      return false;
    }
  };

  // Check auth status
  const checkAuthStatus = async (): Promise<boolean> => {
    if (!user) return false;
    
    try {
      const isValid = await checkTokenExpiration(user);
      return isValid;
    } catch (error) {
      console.error('Auth status check failed:', error);
      return false;
    }
  };

  useEffect(() => {
    const unsubscribe = onAuthStateChanged(auth, async (currentUser) => {
      setUser(currentUser);
      
      if (currentUser) {
        try {
          // verify the valid token
          const isTokenValid = await checkTokenExpiration(currentUser);
          if (!isTokenValid) {
            return;
          }

          const userDocRef = doc(db, 'profiles', currentUser.uid);
          const userDoc = await getDoc(userDocRef);
          
          if (userDoc.exists()) {
            setUserData(userDoc.data() as UserProfile);
          } else {
            // Create a default profile if none exists
            const defaultProfile: UserProfile = {
              id: currentUser.uid,
              name: currentUser.displayName || currentUser.email?.split('@')[0] || 'Anonymous',
              username: `@${currentUser.email?.split('@')[0] || 'user'}`,
              email: currentUser.email || '',
              bio: 'Tell us about yourself...',
              location: 'Location',
              website: 'https://example.com',
              industry: 'Technology',
              experienceLevel: 1,
              rating: 4.5,
              following: 0,
              followers: 0,
              profile_image_url: 'https://images.unsplash.com/photo-1472099645785-5658abf4ff4e?ixlib=rb-1.2.1&auto=format&fit=crop&w=200&h=200&q=80',
              cover_image_url: 'https://images.unsplash.com/photo-1579546929518-9e396f3cc809?ixlib=rb-1.2.1&auto=format&fit=crop&w=1000&q=80',
              created_at: new Date().toISOString(),
              updated_at: new Date().toISOString()
            };
            
            await setDoc(userDocRef, defaultProfile);
            setUserData(defaultProfile);
          }
        } catch (error) {
          console.error('Error fetching user data:', error);
          // if error -> Log out
          await logout();
        }
      } else {
        setUserData(null);
      }
      
      setIsLoading(false);
    });

    return () => unsubscribe();
  }, []);

<<<<<<< HEAD
=======
  // Check the status of token every 5 min
  useEffect(() => {
    if (!user) return;

    const interval = setInterval(async () => {
      const isValid = await checkAuthStatus();
      if (!isValid) {
        console.log('Token expired, logging out...');
        await logout();
      }
    }, 5 * 60 * 1000); // 5 min

    return () => clearInterval(interval);
  }, [user]);

  function getInitials(name?: string | null): string {
    if (!name) return "U"; // fallback for unknown
    const words = name.trim().split(" ");
    if (words.length === 1) return words[0][0].toUpperCase();
    return (words[0][0] + words[1][0]).toUpperCase();
  }

>>>>>>> dd2995b4
  const signIn = async (email: string, password: string) => {
    try {
      const userCredential = await signInWithEmailAndPassword(auth, email, password);
      
      // Fetch user data immediately after sign in
      const userDocRef = doc(db, 'profiles', userCredential.user.uid);
      const userDoc = await getDoc(userDocRef);
      
      if (userDoc.exists()) {
        setUserData(userDoc.data() as UserProfile);
      }
      
      return { user: userCredential.user };
    } catch (error) {
      console.error('Sign in error:', error);
      return { error };
    }
  };

  const signUp = async (email: string, password: string) => {
    try {
      const userCredential = await createUserWithEmailAndPassword(auth, email, password);
      return { user: userCredential.user };
    } catch (error) {
      console.error('Sign up error:', error);
      return { error };
    }
  };

  const signInWithFacebook = async () => {
    try {
      const result = await signInWithPopup(auth, facebookProvider);
      
      // Check if this is a new user
      if (result._tokenResponse?.isNewUser) {
        // Create a new profile for Facebook user
        const userDocRef = doc(db, 'profiles', result.user.uid);
        const defaultProfile: UserProfile = {
          id: result.user.uid,
          name: result.user.displayName || result.user.email?.split('@')[0] || 'Facebook User',
          username: `@${result.user.displayName?.toLowerCase().replace(/\s+/g, '') || 'facebookuser'}`,
          email: result.user.email || '',
          bio: 'Tell us about yourself...',
          location: 'Location',
          website: 'https://example.com',
          industry: 'Technology',
          experienceLevel: 1,
          rating: 4.5,
          following: 0,
          followers: 0,
          profile_image_url: result.user.photoURL || 'https://images.unsplash.com/photo-1472099645785-5658abf4ff4e?ixlib=rb-1.2.1&auto=format&fit=crop&w=200&h=200&q=80',
          cover_image_url: 'https://images.unsplash.com/photo-1579546929518-9e396f3cc809?ixlib=rb-1.2.1&auto=format&fit=crop&w=1000&q=80',
          created_at: new Date().toISOString(),
          updated_at: new Date().toISOString(),
          authProvider: 'facebook'
        };
        
        await setDoc(userDocRef, defaultProfile);
        setUserData(defaultProfile);
      }
      
      return { user: result.user };
    } catch (error) {
      console.error('Facebook sign in error:', error);
      return { error };
    }
  };

  const logout = async () => {
    try {
      await signOut(auth);
      setUserData(null);
      // Clear all user-specific data from localStorage to prevent data leakage
      storage.clear();
    } catch (error) {
      console.error('Logout error:', error);
    }
  };

  const updateUserData = async (updates: Partial<UserProfile>) => {
    if (!user || !userData) return;
    
    const updatedProfile = {
      ...userData,
      ...updates,
      updated_at: new Date().toISOString()
    };
    
    await setDoc(doc(db, 'profiles', user.uid), updatedProfile, { merge: true });
    setUserData(updatedProfile);
  };

  const value = {
    user,
    userData,
    isAuthenticated: !!user,
    isLoading,
    signIn,
    signUp,
    signInWithFacebook,
    logout,
    updateUserData,
    checkAuthStatus,
  };

  if (isLoading) {
    return (
      <div className="min-h-screen flex items-center justify-center bg-white">
        <div className="animate-spin rounded-full h-12 w-12 border-t-2 border-b-2 border-navy-blue"></div>
      </div>
    );
  }

  return (
    <AuthContext.Provider value={value}>
      {children}
    </AuthContext.Provider>
  );
};

export const useAuth = () => {
  const context = useContext(AuthContext);
  if (context === undefined) {
    throw new Error('useAuth must be used within an AuthProvider');
  }
  return context;
};<|MERGE_RESOLUTION|>--- conflicted
+++ resolved
@@ -5,11 +5,9 @@
 import { UserProfile } from '../types/user';
 import { storage } from '../utils/storage';
 
-<<<<<<< HEAD
-=======
 import { getInitials } from '../services/profile.service';
 
->>>>>>> dd2995b4
+
 interface AuthContextType {
   user: User | null;
   userData: UserProfile | null;
@@ -115,8 +113,7 @@
     return () => unsubscribe();
   }, []);
 
-<<<<<<< HEAD
-=======
+
   // Check the status of token every 5 min
   useEffect(() => {
     if (!user) return;
@@ -139,7 +136,7 @@
     return (words[0][0] + words[1][0]).toUpperCase();
   }
 
->>>>>>> dd2995b4
+
   const signIn = async (email: string, password: string) => {
     try {
       const userCredential = await signInWithEmailAndPassword(auth, email, password);
