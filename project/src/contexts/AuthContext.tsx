--- conflicted
+++ resolved
@@ -5,11 +5,6 @@
 import { UserProfile } from '../types/user';
 import { storage } from '../utils/storage';
 
-<<<<<<< HEAD
-=======
-// import { getInitials } from '../services/profile.service'; // Moved to inside AuthProvider
-
->>>>>>> 2cf2477d
 interface AuthContextType {
   user: User | null;
   userData: UserProfile | null;
@@ -143,8 +138,6 @@
     return () => clearInterval(interval);
   }, [user]);
 
-<<<<<<< HEAD
-=======
   // Helper function moved inside AuthProvider to avoid external import dependency
   function getInitials(name?: string | null): string {
     if (!name) return "U"; // fallback for unknown
@@ -153,7 +146,6 @@
     return (words[0][0] + words[1][0]).toUpperCase();
   }
 
->>>>>>> 2cf2477d
   const signIn = async (email: string, password: string) => {
     try {
       // Validate inputs
