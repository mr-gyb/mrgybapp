import React, { useState, useEffect } from 'react';
import { Link, useLocation, useNavigate } from 'react-router-dom';
import { useAuth } from '../contexts/AuthContext';
import { useTheme } from '../contexts/ThemeContext';
import SideMenu from './SideMenu';
import { getProfile } from '../lib/firebase/profile';
import { UserProfile } from '../types/user';
import { useChat } from '../contexts/ChatContext';
import NotificationBell from './common/NotificationBell';

interface HeaderProps {
  getPageTitle: (pathname: string) => string;
}

const Header: React.FC<HeaderProps> = ({ getPageTitle }) => {
  const [isSideMenuOpen, setIsSideMenuOpen] = useState(false);
  const [profileData, setProfileData] = useState<UserProfile | null>(null);
  const [isLoading, setIsLoading] = useState(true);
  const { user, isAuthenticated } = useAuth();
  const { isDarkMode } = useTheme();
  const location = useLocation();
  const navigate = useNavigate();
  const { currentChatId } = useChat();

  useEffect(() => {
    const loadProfile = async () => {
      if (user) {
        setIsLoading(true);
        const profile = await getProfile(user.uid);
        if (profile) {
          setProfileData(profile);
        }
        setIsLoading(false);
      }
    };

    loadProfile();

    const handleProfileUpdated = () => {
      loadProfile();
    };


    window.addEventListener('profileUpdated', handleProfileUpdated);
    return () => {
      window.removeEventListener('profileUpdated', handleProfileUpdated);
    };

  }, [user]);

  const handleLogoClick = () => {
    navigate(`/chat/${currentChatId}`, { state: { selectedAgent: 'Mr.GYB AI' } });
  };

  const handleTitleClick = () => {
    window.scrollTo({
      top: 0,
      behavior: 'smooth'
    });
    
    navigate(location.pathname, { replace: true });
  };

  const getExperienceColor = (level: number) => {
    switch (level) {
      case 1: return 'border-red-500';
      case 2: return 'border-orange-500';
      case 3: return 'border-blue-500';
      case 4: return 'border-green-500';
      case 5: return 'border-yellow-400';
      default: return 'border-gray-300';
    }
  };

  return (
    <>
      <header className={`fixed top-0 left-0 right-0 z-10 bg-white dark:bg-navy-blue shadow-md transition-colors duration-200`}>
        <div className="container mx-auto flex items-center justify-between gap-2 p-2 sm:p-4">
          <button onClick={handleLogoClick} className="flex-shrink-0 h-8 sm:h-10">
            <img src="/gyb-logo.svg" alt="GYB Logo" className="h-full" />
          </button>

          <div className="flex-1 flex justify-center">
            <h1 
              onClick={handleTitleClick}
              className="text-lg sm:text-xl font-bold text-navy-blue dark:text-white cursor-pointer hover:opacity-80 transition-opacity"
            >
              {getPageTitle(location.pathname)}
            </h1>
          </div>

          <button
            onClick={() => setIsSideMenuOpen(true)}
            className={`flex-shrink-0 w-10 h-10 rounded-full overflow-hidden border-2 ${
              profileData ? getExperienceColor(profileData.experienceLevel) : 'border-navy-blue dark:border-gold'
            } focus:outline-none focus:ring-2 focus:ring-navy-blue dark:focus:ring-gold transition-colors`}
          >
              {profileData?.profile_image_url?.startsWith('http') ? (
              <img
                src={profileData?.profile_image_url}
                alt={profileData?.name}
                className="w-full h-full object-cover"
              />
              ) : (
              <div className = "w-full h-full flex items-center justify-center text-2xl font-bold object-cover pb-1">
                  {profileData?.profile_image_url}
                </div>
              )}
          </button>
<<<<<<< HEAD

          <h1 
            onClick={handleTitleClick}
            className="text-lg sm:text-xl font-bold text-navy-blue dark:text-white cursor-pointer hover:opacity-80 transition-opacity"
          >
            {getPageTitle(location.pathname)}
          </h1>

          <div className="flex items-center gap-2">
            {isAuthenticated && <NotificationBell />}
            <button onClick={handleLogoClick} className="h-8 sm:h-10">
              <img src="/gyb-logo.svg" alt="GYB Logo" className="h-full" />
            </button>
          </div>
=======
>>>>>>> d6a9f105
        </div>
      </header>

      <SideMenu
        isOpen={isSideMenuOpen}
        onClose={() => setIsSideMenuOpen(false)}
        userData={profileData || undefined}
      />
    </>
  );
};

export default Header;<|MERGE_RESOLUTION|>--- conflicted
+++ resolved
@@ -107,23 +107,6 @@
                 </div>
               )}
           </button>
-<<<<<<< HEAD
-
-          <h1 
-            onClick={handleTitleClick}
-            className="text-lg sm:text-xl font-bold text-navy-blue dark:text-white cursor-pointer hover:opacity-80 transition-opacity"
-          >
-            {getPageTitle(location.pathname)}
-          </h1>
-
-          <div className="flex items-center gap-2">
-            {isAuthenticated && <NotificationBell />}
-            <button onClick={handleLogoClick} className="h-8 sm:h-10">
-              <img src="/gyb-logo.svg" alt="GYB Logo" className="h-full" />
-            </button>
-          </div>
-=======
->>>>>>> d6a9f105
         </div>
       </header>
 
