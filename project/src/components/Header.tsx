--- conflicted
+++ resolved
@@ -6,11 +6,7 @@
 import { getProfile } from '../lib/firebase/profile';
 import { UserProfile } from '../types/user';
 import { useChat } from '../contexts/ChatContext';
-<<<<<<< HEAD
-import NotificationBell from './common/NotificationBell';
-=======
 import { Bell, Grid3X3, Menu } from 'lucide-react';
->>>>>>> 2cf2477d
 
 interface HeaderProps {
   getPageTitle: (pathname: string) => string;
@@ -89,30 +85,6 @@
 
   return (
     <>
-<<<<<<< HEAD
-      <header className={`fixed top-0 left-0 right-0 z-10 bg-white dark:bg-navy-blue shadow-md transition-colors duration-200`}>
-        <div className="container mx-auto flex items-center justify-between gap-2 p-2 sm:p-4">
-          <button onClick={handleLogoClick} className="flex-shrink-0 h-8 sm:h-10">
-            <img src="/gyb-logo.svg" alt="GYB Logo" className="h-full" />
-          </button>
-
-          <div className="flex-1 flex justify-center">
-            <h1 
-              onClick={handleTitleClick}
-              className="text-lg sm:text-xl font-bold text-navy-blue dark:text-white cursor-pointer hover:opacity-80 transition-opacity"
-            >
-              {getPageTitle(location.pathname)}
-            </h1>
-          </div>
-
-          <button
-            onClick={() => setIsSideMenuOpen(true)}
-            className={`flex-shrink-0 w-10 h-10 rounded-full overflow-hidden border-2 ${
-              profileData ? getExperienceColor(profileData.experienceLevel) : 'border-navy-blue dark:border-gold'
-            } focus:outline-none focus:ring-2 focus:ring-navy-blue dark:focus:ring-gold transition-colors`}
-          >
-              {profileData?.profile_image_url?.startsWith('http') ? (
-=======
       <header className="fixed top-0 left-0 right-0 z-10 bg-[#11335d] shadow-sm">
         <div className="w-full flex items-center justify-between px-4 py-2.5">
           {/* Left cluster: app grid, menu, brand */}
@@ -128,20 +100,11 @@
               onClick={handleLogoClick}
               className="flex items-center gap-2 group"
             >
->>>>>>> 2cf2477d
               <img
                 src="/GYBlogo.webp"
                 alt="Grow Your Business"
                 className="h-7 w-auto object-contain"
               />
-<<<<<<< HEAD
-              ) : (
-              <div className = "w-full h-full flex items-center justify-center text-2xl font-bold object-cover pb-1">
-                  {profileData?.profile_image_url}
-                </div>
-              )}
-          </button>
-=======
               <span className="text-sm font-medium tracking-wide text-gray-100">
                 <span>Grow Your </span>
                 <span className="text-[#E3C472]">Business</span>
@@ -165,7 +128,6 @@
               {initials}
             </button>
           </div>
->>>>>>> 2cf2477d
         </div>
       </header>
 
