import React, { useState, useEffect } from 'react';
import { ChevronLeft, MessageSquare, Send, Mic, Camera, Paperclip, Image as ImageIcon } from 'lucide-react';
import { Link, useNavigate } from 'react-router-dom';
import { useChat } from '../contexts/ChatContext';

interface TeamMember {
  id: string;
  title: string;
  image: string;
  specializations: string[];
}

const DreamTeam: React.FC = () => {
  const [selectedMember, setSelectedMember] = useState<string | null>(null);
  const [input, setInput] = useState('');
  const navigate = useNavigate();
  const { createNewChat, addMessage, currentChatId } = useChat();

  const teamMembers: TeamMember[] = [
    {
      id: 'mrgyb',
      title: 'Mr.GYB AI',
      image: 'https://drive.google.com/uc?export=view&id=1H1PYdJ4qNz8a2R6WaxaYw22awKagmEy9',
      specializations: [
        'ALL-IN-ONE BUSINESS GROWTH ASSISTANT',
        'DIGITAL MARKETING',
        'MEDIA MANAGEMENT',
        'BIZ OPERATIONS AND DEVELOPMENT',
        'SYSTEMS FOR SCALING THROUGH AUTOMATIONS AND AI'
      ]
    },
    {
<<<<<<< HEAD
      id: 'ceo',
      title: 'CEO',
      image: 'https://images.unsplash.com/photo-1560250097-0b93528c311a?ixlib=rb-1.2.1&auto=format&fit=crop&w=200&h=200&q=80&crop=faces,center',
=======
      id: 'chris',
      title: 'CHRIS',
      image: 'https://firebasestorage.googleapis.com/v0/b/mr-gyb-ai-app-108.firebasestorage.app/o/profile-images%2FChris-ai.png?alt=media&token=83b2003d-04bf-422e-a0f7-26d148a4ff46',
>>>>>>> dd2995b4
      specializations: [
        'STRATEGIC PLANNING',
        'BUSINESS DEVELOPMENT',
        'LEADERSHIP',
        'DECISION MAKING',
        'CORPORATE GOVERNANCE'
      ]
    },
    {
<<<<<<< HEAD
      id: 'coo',
      title: 'COO',
      image: 'https://images.unsplash.com/photo-1573497491765-dccce02b29df?ixlib=rb-1.2.1&auto=format&fit=crop&w=200&h=200&q=80&crop=faces,center',
=======
      id: 'sherry',
      title: 'Sherry',
      image: 'https://firebasestorage.googleapis.com/v0/b/mr-gyb-ai-app-108.firebasestorage.app/o/profile-images%2FCOO.png?alt=media&token=d57a97eb-83f5-4e0d-903e-278dc2a4d9af',
>>>>>>> dd2995b4
      specializations: [
        'OPERATIONS MANAGEMENT',
        'PROCESS OPTIMIZATION',
        'SUPPLY CHAIN MANAGEMENT',
        'QUALITY CONTROL',
        'RESOURCE ALLOCATION'
      ]
    },
    {
<<<<<<< HEAD
      id: 'chro',
      title: 'CHRO',
      image: 'https://images.unsplash.com/photo-1573496359142-b8d87734a5a2?ixlib=rb-1.2.1&auto=format&fit=crop&w=200&h=200&q=80&crop=faces,center',
=======
      id: 'charlotte',
      title: 'Charlotte',
      image: 'https://firebasestorage.googleapis.com/v0/b/mr-gyb-ai-app-108.firebasestorage.app/o/profile-images%2FCHRO.png?alt=media&token=862bbf8c-373b-4996-89fe-8d867f378d9f',
>>>>>>> dd2995b4
      specializations: [
        'HUMAN RESOURCES MANAGEMENT',
        'TALENT ACQUISITION',
        'EMPLOYEE DEVELOPMENT',
        'ORGANIZATIONAL CULTURE',
        'PERFORMANCE MANAGEMENT'
      ]
    },
    {
<<<<<<< HEAD
      id: 'cto',
      title: 'CTO',
      image: 'https://images.unsplash.com/photo-1573496799652-408c2ac9fe98?ixlib=rb-1.2.1&auto=format&fit=crop&w=200&h=200&q=80&crop=faces,center',
=======
      id: 'jake',
      title: 'Jake',
      image: 'https://firebasestorage.googleapis.com/v0/b/mr-gyb-ai-app-108.firebasestorage.app/o/profile-images%2FJake-ai.png?alt=media&token=cf28a12b-f86a-4aed-b5af-32f5de16cfe9',
>>>>>>> dd2995b4
      specializations: [
        'TECHNOLOGY STRATEGY',
        'INNOVATION MANAGEMENT',
        'SYSTEM ARCHITECTURE',
        'CYBERSECURITY',
        'DIGITAL TRANSFORMATION'
      ]
    },
    {
<<<<<<< HEAD
      id: 'cmo',
      title: 'CMO',
      image: 'https://images.unsplash.com/photo-1573497019940-1c28c88b4f3e?ixlib=rb-1.2.1&auto=format&fit=crop&w=200&h=200&q=80&crop=faces,center',
=======
      id: 'rachel',
      title: 'Rachel',
      image: 'https://firebasestorage.googleapis.com/v0/b/mr-gyb-ai-app-108.firebasestorage.app/o/profile-images%2FCMO.png?alt=media&token=4e9ddaee-c4b0-4b4d-aca8-6c4196a5dd1b',
>>>>>>> dd2995b4
      specializations: [
        'MARKETING STRATEGY',
        'BRAND MANAGEMENT',
        'CUSTOMER EXPERIENCE',
        'MARKET RESEARCH',
        'DIGITAL MARKETING'
      ]
    }
  ];

  const handleMemberClick = (memberId: string) => {
    setSelectedMember(memberId === selectedMember ? null : memberId);
  };

  const handleStartChat = (memberTitle: string) => {
    navigate(`/new-chat`, { state: { selectedAgent: memberTitle, chatId: newChatId } });
  };

  const handleSendMessage = () => {
    if (input.trim() && currentChatId && selectedMember) {
      const memberTitle = teamMembers.find(m => m.id === selectedMember)?.title || '';
      addMessage(currentChatId, 'user', input);
      setInput('');
      setTimeout(() => {
        addMessage(currentChatId, 'assistant', `Response from ${memberTitle}: "${input}"`);
      }, 1000);
    }
  };

  const handleKeyPress = (event: React.KeyboardEvent<HTMLInputElement>) => {
    if (event.key === 'Enter') {
      handleSendMessage();
    }
  };

  return (
    <div className="bg-white min-h-screen text-navy-blue">
      <div className="container mx-auto px-4 py-6">
        <div className="flex items-center mb-6">
          <Link to="/new-chat" className="mr-4 text-navy-blue">
            <ChevronLeft size={24} />
          </Link>
          <h1 className="text-3xl font-bold text-navy-blue">GYB AI Team Members</h1>
        </div>

        <div className="grid grid-cols-2 md:grid-cols-3 gap-6 mb-8">
          {teamMembers.map((member) => (
            <div
              key={member.id}
              className={`relative cursor-pointer rounded-lg overflow-hidden shadow-md transition-transform duration-300 transform hover:scale-105 ${
                selectedMember === member.id ? 'ring-4 ring-gold' : ''
              }`}
              onClick={() => handleMemberClick(member.id)}
            >
              <div className="aspect-w-1 aspect-h-1">
                <img
                  src={member.image}
                  alt={member.title}
                  className="w-full h-full object-cover object-center"
                />
              </div>
              <div className="absolute bottom-0 left-0 right-0 bg-navy-blue bg-opacity-75 p-2">
                <h3 className="text-xl font-bold text-center text-white">{member.title}</h3>
              </div>
            </div>
          ))}
        </div>

        {selectedMember && (
          <div className="bg-gray-100 rounded-lg p-6 shadow-md">
            <div className="flex justify-between items-center mb-4">
              <h2 className="text-2xl font-bold">
                {teamMembers.find((m) => m.id === selectedMember)?.title}
              </h2>
              <button
                onClick={() => handleStartChat(teamMembers.find((m) => m.id === selectedMember)?.title || '')}
                className="bg-navy-blue text-white px-4 py-2 rounded-full flex items-center"
              >
                <MessageSquare size={20} className="mr-2" />
                Start Chat
              </button>
            </div>
            <ul className="list-disc list-inside mb-4">
              {teamMembers
                .find((m) => m.id === selectedMember)
                ?.specializations.map((spec, index) => (
                  <li key={index} className="mb-2">
                    {spec}
                  </li>
                ))}
            </ul>
            <div className="flex items-center bg-white rounded-full p-2">
              <button className="p-2 text-gray-500 hover:text-navy-blue">
                <Paperclip size={20} />
              </button>
              <button className="p-2 text-gray-500 hover:text-navy-blue">
                <Camera size={20} />
              </button>
              <button className="p-2 text-gray-500 hover:text-navy-blue">
                <ImageIcon size={20} />
              </button>
              <input
                type="text"
                value={input}
                onChange={(e) => setInput(e.target.value)}
                onKeyPress={handleKeyPress}
                placeholder="Type your message..."
                className="flex-grow bg-transparent border-none focus:outline-none px-4 py-2 text-navy-blue"
              />
              <button className="p-2 text-gray-500 hover:text-navy-blue">
                <Mic size={20} />
              </button>
              <button
                onClick={handleSendMessage}
                className="p-2 text-blue-500 hover:text-blue-600"
              >
                <Send size={20} />
              </button>
            </div>
          </div>
        )}
      </div>
    </div>
  );
};

export default DreamTeam;<|MERGE_RESOLUTION|>--- conflicted
+++ resolved
@@ -30,15 +30,10 @@
       ]
     },
     {
-<<<<<<< HEAD
-      id: 'ceo',
-      title: 'CEO',
-      image: 'https://images.unsplash.com/photo-1560250097-0b93528c311a?ixlib=rb-1.2.1&auto=format&fit=crop&w=200&h=200&q=80&crop=faces,center',
-=======
+
       id: 'chris',
       title: 'CHRIS',
       image: 'https://firebasestorage.googleapis.com/v0/b/mr-gyb-ai-app-108.firebasestorage.app/o/profile-images%2FChris-ai.png?alt=media&token=83b2003d-04bf-422e-a0f7-26d148a4ff46',
->>>>>>> dd2995b4
       specializations: [
         'STRATEGIC PLANNING',
         'BUSINESS DEVELOPMENT',
@@ -48,15 +43,10 @@
       ]
     },
     {
-<<<<<<< HEAD
-      id: 'coo',
-      title: 'COO',
-      image: 'https://images.unsplash.com/photo-1573497491765-dccce02b29df?ixlib=rb-1.2.1&auto=format&fit=crop&w=200&h=200&q=80&crop=faces,center',
-=======
+
       id: 'sherry',
       title: 'Sherry',
       image: 'https://firebasestorage.googleapis.com/v0/b/mr-gyb-ai-app-108.firebasestorage.app/o/profile-images%2FCOO.png?alt=media&token=d57a97eb-83f5-4e0d-903e-278dc2a4d9af',
->>>>>>> dd2995b4
       specializations: [
         'OPERATIONS MANAGEMENT',
         'PROCESS OPTIMIZATION',
@@ -66,15 +56,9 @@
       ]
     },
     {
-<<<<<<< HEAD
-      id: 'chro',
-      title: 'CHRO',
-      image: 'https://images.unsplash.com/photo-1573496359142-b8d87734a5a2?ixlib=rb-1.2.1&auto=format&fit=crop&w=200&h=200&q=80&crop=faces,center',
-=======
       id: 'charlotte',
       title: 'Charlotte',
       image: 'https://firebasestorage.googleapis.com/v0/b/mr-gyb-ai-app-108.firebasestorage.app/o/profile-images%2FCHRO.png?alt=media&token=862bbf8c-373b-4996-89fe-8d867f378d9f',
->>>>>>> dd2995b4
       specializations: [
         'HUMAN RESOURCES MANAGEMENT',
         'TALENT ACQUISITION',
@@ -84,15 +68,9 @@
       ]
     },
     {
-<<<<<<< HEAD
-      id: 'cto',
-      title: 'CTO',
-      image: 'https://images.unsplash.com/photo-1573496799652-408c2ac9fe98?ixlib=rb-1.2.1&auto=format&fit=crop&w=200&h=200&q=80&crop=faces,center',
-=======
       id: 'jake',
       title: 'Jake',
       image: 'https://firebasestorage.googleapis.com/v0/b/mr-gyb-ai-app-108.firebasestorage.app/o/profile-images%2FJake-ai.png?alt=media&token=cf28a12b-f86a-4aed-b5af-32f5de16cfe9',
->>>>>>> dd2995b4
       specializations: [
         'TECHNOLOGY STRATEGY',
         'INNOVATION MANAGEMENT',
@@ -102,15 +80,9 @@
       ]
     },
     {
-<<<<<<< HEAD
-      id: 'cmo',
-      title: 'CMO',
-      image: 'https://images.unsplash.com/photo-1573497019940-1c28c88b4f3e?ixlib=rb-1.2.1&auto=format&fit=crop&w=200&h=200&q=80&crop=faces,center',
-=======
       id: 'rachel',
       title: 'Rachel',
       image: 'https://firebasestorage.googleapis.com/v0/b/mr-gyb-ai-app-108.firebasestorage.app/o/profile-images%2FCMO.png?alt=media&token=4e9ddaee-c4b0-4b4d-aca8-6c4196a5dd1b',
->>>>>>> dd2995b4
       specializations: [
         'MARKETING STRATEGY',
         'BRAND MANAGEMENT',
