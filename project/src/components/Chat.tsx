--- conflicted
+++ resolved
@@ -385,8 +385,8 @@
     console.log('Looking for AI user with id:', agentNewName);
     console.log('Available AI users:', Object.keys(AI_USERS));
 
-    const aiUser = Object.values(AI_USERS).find((ai) => ai.id === agentNewName);
-    if (aiUser) {
+  const aiUser = Object.values(AI_USERS).find((ai) => ai.id === agentNewName);
+  if (aiUser) {
       console.log('AI User found:', aiUser.name, 'Image URL:', aiUser.profile_image_url);
       // Handle relative paths (like /images/team/jake.png) vs absolute URLs
       if (aiUser.profile_image_url.startsWith('/') || aiUser.profile_image_url.startsWith('./')) {
@@ -407,22 +407,10 @@
         }
       }
     }
-<<<<<<< HEAD
-
-=======
     
-    /* Existing changes
->>>>>>> 2cf2477d
-    console.log('AI User not found for:', agentName, 'fallback to Mr.GYB AI image');
-    // Fallback to Mr.GYB AI image instead of generic logo
-    const mrGybUrl = "https://firebasestorage.googleapis.com/v0/b/mr-gyb-ai-app-108.firebasestorage.app/o/profile-images%2FMr.GYB_AI.png?alt=media&token=40ed698e-e2d0-45ff-b33a-508683c51a58";
-    const url = new URL(mrGybUrl);
-    url.searchParams.set('t', Date.now().toString());
-    return url.toString();*/
+    // AI user not found — fallback to default AI profile image
     console.log('AI User not found for:', agentName, 'fallback to default');
-    // Fallback to default AI profile image
     return "/gyb-logo.png";
-    
   };
 
   if (isLoading) {
