--- conflicted
+++ resolved
@@ -250,16 +250,11 @@
   // Function to get AI profile image based on selected agent
   // add the features to get the image of the corresponding user and ai
   const getAIProfileImage = (agentName: string) => {
-<<<<<<< HEAD
-
-    let agentNewName = agentName.toLowerCase() + "-ai";
-    if(agentNewName === 'mr.gyb ai-ai'){
-      agentNewName = 'mr-gyb-ai';
-=======
+
     let agentNewName = agentName.toLowerCase();
     if (agentNewName === "mr.gyb ai") {
       agentNewName = "mr-gyb-ai";
->>>>>>> dd2995b4
+
     }
     const aiUser = Object.values(AI_USERS).find(ai => ai.id === agentNewName);
     if (aiUser) {
@@ -418,13 +413,9 @@
               {isProcessingAI && (
                 <div className="flex justify-start">
                   <div className="max-w-xs sm:max-w-md lg:max-w-lg rounded-lg p-3 bg-navy-blue text-white">
-<<<<<<< HEAD
-                    <p className="text-sm sm:text-base italic">GYBAI is thinking...</p>
-=======
                     <p className="text-sm sm:text-base italic">
                       Thinking for a better answer...
                     </p>
->>>>>>> dd2995b4
                   </div>
                 </div>
               )}
