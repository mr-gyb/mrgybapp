import React, { useState, useEffect, useRef } from "react";
import { useParams, useNavigate } from "react-router-dom";
import { PlusCircle, Edit2, Check, X, ArrowDown, FileText } from "lucide-react";
import { useChat } from "../contexts/ChatContext";
import { useAuth } from "../contexts/AuthContext";
import { getChat } from "../lib/firebase/chats";
<<<<<<< HEAD
=======
import MessageInput from "./chat/MessageInput";
>>>>>>> f8940b44
import HomeFilter from "./filters/HomeFilter";
import AIVideoAvatar from "./AIVideoAvatar";
import { OpenAIMessage } from "../types/chat";
import { Message } from "../types/chat";
import ReactMarkdown from "react-markdown";
import remarkGfm from "remark-gfm";
import { ChatCompletionContentPart } from "openai/resources/chat/completions";
import ChatHeader from "./chat/ChatHeader";
import { AI_USERS } from "../types/user";
<<<<<<< HEAD
import { collection as firestoreCollection, onSnapshot as firestoreOnSnapshot } from "firebase/firestore";
import { db } from "../lib/firebase";
import { runChatConnectivityTest } from "../api/services/chat.service";
import { useToast } from "../hooks/useToast";
import ToastContainer from "./ToastContainer";
import MessageInput from "./chat/MessageInput";
=======
>>>>>>> f8940b44

const Chat: React.FC = () => {
  const { chatId } = useParams();
  const navigate = useNavigate();
  const { user, userData } = useAuth();
  const {
    chats,
    addMessage,
    updateChatTitle,
    isProcessingAI,
    newchatButton,
    addImage,
    createNewChat,
    selectedAgent,
    setSelectedAgent,
<<<<<<< HEAD
    chatDiagnostics,
    clearChatDiagnostics,
    streamingResponses,
    retryableChats,
    retryLastPrompt,
    quotaError,
=======
>>>>>>> f8940b44
  } = useChat();
  
  const [isLoading, setIsLoading] = useState(true);
  const [isEditingTitle, setIsEditingTitle] = useState(false);
  const [editedTitle, setEditedTitle] = useState("");
  const [showScrollButton, setShowScrollButton] = useState(false);
  const [isProcessing, setIsProcessing] = useState(false);
  const [videoAvatar, setVideoAvatar] = useState(false);
<<<<<<< HEAD
  const [typingParticipants, setTypingParticipants] = useState<Array<{ uid: string; displayName: string; type: 'user' | 'agent' }>>([]);
  const showDiagnosticsBanner = import.meta.env.VITE_SHOW_DIAGNOSTIC_ERRORS === 'true';
  const { toasts, removeToast, showSuccess, showError } = useToast();
=======
>>>>>>> f8940b44
  
  const messagesEndRef = useRef<HTMLDivElement>(null);
  const messagesContainerRef = useRef<HTMLDivElement>(null);
  const titleInputRef = useRef<HTMLInputElement>(null);
  const currentChat = chats.find((c) => c.id === chatId);
  
  // Debug logging
  console.log('Chat component - selectedAgent:', selectedAgent);
  console.log('Chat component - currentChat:', currentChat);
<<<<<<< HEAD
  const streamingState = currentChat ? streamingResponses[currentChat.id] : undefined;
  const retryState = currentChat ? retryableChats[currentChat.id] : undefined;

  useEffect(() => {
    if (!showDiagnosticsBanner || !chatDiagnostics) return;
    if (chatDiagnostics.code === 'ok' || chatDiagnostics.code === 'rate_limited_recovered') {
      const timeout = window.setTimeout(() => clearChatDiagnostics(), 5000);
      return () => window.clearTimeout(timeout);
    }
  }, [chatDiagnostics, showDiagnosticsBanner, clearChatDiagnostics]);
=======
>>>>>>> f8940b44


  
  useEffect(() => {
    const loadChat = async () => {
      if (chatId) {
        setIsLoading(true);
        const chatData = await getChat(chatId);
        if (chatData) {
          setEditedTitle(chatData.title);
          // Try to restore selectedAgent from chat messages
          const lastAiMessage = chatData.messages?.find(
            (m) => m.role === "assistant"
          );
          if (lastAiMessage?.aiAgent) {
            setSelectedAgent(lastAiMessage.aiAgent);
          } else {
            // If no agent found in messages, check if selectedAgent is already set
            // If not, use default fallback (Chris)
            if (!selectedAgent) {
              setSelectedAgent('Chris');
            }
          }
        } else {
          navigate("/new-chat");
        }
        setIsLoading(false);
      }
    };

    loadChat();
  }, [chatId, navigate, setSelectedAgent]);

  // Restore selectedAgent from current chat messages when chat changes
  useEffect(() => {
    if (currentChat?.messages && currentChat.messages.length > 0) {
      // Find the most recent assistant message with an aiAgent
      const aiMessages = currentChat.messages
        .filter((m) => m.role === "assistant" && m.aiAgent)
        .reverse();
      
      if (aiMessages.length > 0 && aiMessages[0].aiAgent) {
        // Restore selectedAgent from the chat
        if (selectedAgent !== aiMessages[0].aiAgent) {
          setSelectedAgent(aiMessages[0].aiAgent);
        }
      } else if (!selectedAgent) {
        // Fallback to Chris if no agent found and selectedAgent is null
        setSelectedAgent('Chris');
      }
      
      const lastMessage = currentChat.messages[currentChat.messages.length - 1];
      if (
        currentChat.messages.length > 1 &&
        (lastMessage.role === "assistant" || lastMessage.role === "user")
      ) {
        scrollToBottom();
      }
    }
  }, [currentChat?.messages, selectedAgent, setSelectedAgent]);

  useEffect(() => {
    if (!chatId) {
      setTypingParticipants([]);
      return;
    }

    const typingCollection = firestoreCollection(db, 'chats', chatId, 'typing');
    const unsubscribe = firestoreOnSnapshot(
      typingCollection,
      (snapshot) => {
        const activeTypers = snapshot.docs
          .map((docSnap) => {
            const data = docSnap.data() as any;
            return {
              uid: data.uid || docSnap.id,
              displayName: data.displayName || 'Someone',
              type: (data.type || 'user') as 'user' | 'agent',
              isTyping: data.isTyping,
            };
          })
          .filter((typist) => typist.isTyping);

        setTypingParticipants(activeTypers);
      },
      (error) => {
        console.error('Error listening to typing state:', error);
      }
    );

    return () => unsubscribe();
  }, [chatId]);

  useEffect(() => {
    if (isEditingTitle && titleInputRef.current) {
      titleInputRef.current.focus();
    }
  }, [isEditingTitle]);

  useEffect(() => {
    const checkScrollPosition = () => {
      const container = messagesContainerRef.current;
      if (!container) return;

      const { scrollTop, scrollHeight, clientHeight } = container;
      const isScrolledUp = scrollHeight - scrollTop - clientHeight > 100;
      setShowScrollButton(isScrolledUp);
    };

    const container = messagesContainerRef.current;
    if (container) {
      container.addEventListener("scroll", checkScrollPosition);
      return () => container.removeEventListener("scroll", checkScrollPosition);
    }
  }, []);

  // For storing the state of the page change, ai agent change
  useEffect(() => {
    return () => {
      setIsProcessing(false);
    };
  }, [chatId]);


  const scrollToBottom = () => {
    messagesEndRef.current?.scrollIntoView({ behavior: "smooth" });
  };

<<<<<<< HEAD
  const handleConnectivityTestClick = async () => {
    try {
      const result = await runChatConnectivityTest();
      console.info('[chat] connectivity test', result);
      if (result.ok) {
        showSuccess(`Connectivity healthy (status ${result.status})`);
      } else {
        showError(`Connectivity failed (${result.status}): ${result.message}`);
      }
    } catch (error) {
      console.error('[chat] connectivity test error', error);
      const message = error instanceof Error ? error.message : 'Connectivity test failed';
      showError(message);
    }
  };

=======
>>>>>>> f8940b44
  const handleSendMessage = async (
    content: string | OpenAIMessage | ChatCompletionContentPart[]
  ) => {
    console.log("handlesendmessage");
    console.log("image type is ", typeof content);
    
    if (isProcessing || !chatId) return;
    
<<<<<<< HEAD
    // Ensure selectedAgent is set (fallback to Chris if null)
    const activeAgent = selectedAgent || 'Chris';
    if (!selectedAgent) {
      setSelectedAgent(activeAgent);
    }
    
=======
>>>>>>> f8940b44
    console.log("Setting isProcessing to true");
    setIsProcessing(true);

    // Add a timeout to ensure isProcessing is reset even if operations hang
    const timeoutId = setTimeout(() => {
      console.log("Timeout reached, forcing isProcessing to false");
      setIsProcessing(false);
    }, 10000); // 10 second timeout

    try {
      // Add user message
      if (typeof content === 'object') {
        if (Array.isArray(content)) {
          console.log("Adding image message");
          await addImage(chatId, content, 'user', user?.uid, activeAgent);
          console.log("Image message added successfully");
        }
      } else {
<<<<<<< HEAD
        console.log("selectedAgent is ", activeAgent);
=======
        console.log("selectedAgent is ", selectedAgent);
>>>>>>> f8940b44
        console.log("Adding text message:", content);
        await addMessage(chatId, content, 'user', user?.uid, activeAgent);
        console.log("Text message added successfully");
      }
    } catch (error) {
      console.error("Error sending message:", error);
      // Optionally show error to user
    } finally {
      clearTimeout(timeoutId);
      console.log("Finally block executed, setting isProcessing to false");
      setIsProcessing(false);
    }
  };

  const handleTitleUpdate = async () => {
    if (chatId && editedTitle.trim()) {
      const success = await updateChatTitle(chatId, editedTitle.trim());
      if (success) {
        setIsEditingTitle(false);
      }
    }
  };

  // For new chat button
  const handleNewChat = async () => {
    const newChatId = await newchatButton();
    if (newChatId) {
      navigate(`/chat/${newChatId}`);
    }
  };

  // For agent change - create new chat with selected agent
  const handleAgentChange = async (newAgent: string) => {
    if (newAgent === selectedAgent) return; // No change needed
    console.log(newAgent);

    try {
      // First, check if there's an existing chat with this agent
      const existingChat = chats.find((chat) => {
        // Check if the chat has messages from this agent
        return (
          chat.messages &&
          chat.messages.some(
            (message) =>
              message.role === "assistant" && message.aiAgent === newAgent
          )
        );
      });

      if (existingChat) {
        // If existing chat found, navigate to it
        navigate(`/chat/${existingChat.id}`);
        // Get the actual agent from the existing chat's messages
        const agentMessage = existingChat.messages?.find(
          (message) =>
            message.role === "assistant" && message.aiAgent === newAgent
        );
        if (agentMessage?.aiAgent) {
          setSelectedAgent(agentMessage.aiAgent);
        } else {
          setSelectedAgent(newAgent);
        }
      } else {
        // If no existing chat, create new chat with the selected agent
        const newChatId = await createNewChat();
        if (newChatId) {
          // Add initial message from the new agent
          const initialMessage = `Hello! I'm ${newAgent}. How can I help you today?`;
          await addMessage(
            newChatId,
            initialMessage,
            "assistant",
            undefined,
            newAgent
          );

          // Navigate to the new chat
          navigate(`/chat/${newChatId}`);
          // Update the current agent state
          setSelectedAgent(newAgent);
        }
      }
    } catch (error) {
      console.error("Error handling agent change:", error);
    }
  };

  const handleTitleKeyPress = (
    event: React.KeyboardEvent<HTMLInputElement>
  ) => {
    if (event.key === "Enter") {
      handleTitleUpdate();
    } else if (event.key === "Escape") {
      setIsEditingTitle(false);
      setEditedTitle(currentChat?.title || "");
    }
  };

  // Function to get AI profile image based on selected agent
  const getAIProfileImage = (agentName: string) => {
    console.log('getAIProfileImage called with:', agentName);
    console.log('Agent name type:', typeof agentName);
    console.log('Agent name length:', agentName?.length);
    console.log('AI_USERS object:', AI_USERS);
    
    // Handle null/undefined agent names
    if (!agentName) {
      console.log('Agent name is null/undefined, using Mr.GYB AI image');
      const mrGybUrl = "https://firebasestorage.googleapis.com/v0/b/mr-gyb-ai-app-108.firebasestorage.app/o/profile-images%2FMr.GYB_AI.png?alt=media&token=40ed698e-e2d0-45ff-b33a-508683c51a58";
      const url = new URL(mrGybUrl);
      url.searchParams.set('t', Date.now().toString());
      return url.toString();
    }
    
    // First check if it's Mr.GYB AI with any variation
    const mrGybVariations = ["Mr.GYB AI", "mr.gyb ai", "mr gyb ai", "mrgyb ai"];
    if (mrGybVariations.includes(agentName)) {
      const mrGybUrl = "https://firebasestorage.googleapis.com/v0/b/mr-gyb-ai-app-108.firebasestorage.app/o/profile-images%2FMr.GYB_AI.png?alt=media&token=40ed698e-e2d0-45ff-b33a-508683c51a58";
      const url = new URL(mrGybUrl);
      url.searchParams.set('t', Date.now().toString());
      console.log('Using specific Mr.GYB AI URL:', url.toString());
      return url.toString();
    }
    
    // Additional check for any variation containing "GYB" or "Mr"
    const lowerAgentName = agentName.toLowerCase();
    if (lowerAgentName.includes('gyb') || lowerAgentName.includes('mr')) {
      console.log('Agent name contains GYB or Mr, using Mr.GYB AI image');
      const mrGybUrl = "https://firebasestorage.googleapis.com/v0/b/mr-gyb-ai-app-108.firebasestorage.app/o/profile-images%2FMr.GYB_AI.png?alt=media&token=40ed698e-e2d0-45ff-b33a-508683c51a58";
      const url = new URL(mrGybUrl);
      url.searchParams.set('t', Date.now().toString());
      return url.toString();
    }
    
    let agentNewName = agentName.toLowerCase().trim();
    
    // Handle various forms of Mr.GYB AI name
    if (agentNewName === "mr.gyb ai" || agentNewName === "mr gyb ai" || agentNewName === "mrgyb ai") {
      agentNewName = "mr-gyb-ai";
    }
    
    console.log('Looking for AI user with id:', agentNewName);
    console.log('Available AI users:', Object.keys(AI_USERS));
    
    const aiUser = Object.values(AI_USERS).find((ai) => ai.id === agentNewName);
    if (aiUser) {
      console.log('AI User found:', aiUser.name, 'Image URL:', aiUser.profile_image_url);
<<<<<<< HEAD
      // Handle relative paths (like /images/team/jake.png) vs absolute URLs
      if (aiUser.profile_image_url.startsWith('/') || aiUser.profile_image_url.startsWith('./')) {
        // Relative path - return as-is with cache-busting query param
        const separator = aiUser.profile_image_url.includes('?') ? '&' : '?';
        return `${aiUser.profile_image_url}${separator}t=${Date.now()}`;
      } else {
        // Absolute URL - use URL constructor
        try {
          const url = new URL(aiUser.profile_image_url);
          url.searchParams.set('t', Date.now().toString());
          return url.toString();
        } catch (error) {
          console.error('Invalid URL for AI user image:', aiUser.profile_image_url, error);
          // Fallback to relative path handling
          const separator = aiUser.profile_image_url.includes('?') ? '&' : '?';
          return `${aiUser.profile_image_url}${separator}t=${Date.now()}`;
        }
      }
=======
      // Add cache-busting parameter to force fresh load
      const url = new URL(aiUser.profile_image_url);
      url.searchParams.set('t', Date.now().toString());
      return url.toString();
>>>>>>> f8940b44
    }
    
    console.log('AI User not found for:', agentName, 'fallback to Mr.GYB AI image');
    // Fallback to Mr.GYB AI image instead of generic logo
    const mrGybUrl = "https://firebasestorage.googleapis.com/v0/b/mr-gyb-ai-app-108.firebasestorage.app/o/profile-images%2FMr.GYB_AI.png?alt=media&token=40ed698e-e2d0-45ff-b33a-508683c51a58";
    const url = new URL(mrGybUrl);
    url.searchParams.set('t', Date.now().toString());
    return url.toString();
  };

  if (isLoading) {
    return (
      <div className="min-h-screen flex items-center justify-center bg-white">
        <div className="animate-spin rounded-full h-12 w-12 border-t-2 border-b-2 border-navy-blue"></div>
      </div>
    );
  }

  if (!currentChat) {
    return null;
  }

  const renderMessageContent = (message: Message) => {
    try {
      // Try to parse as JSON for complex message types (like those with images)
      if (typeof message.content === "string") {
        try {
          const parsedContent = JSON.parse(message.content);
          if (Array.isArray(parsedContent.content)) {
            return (
              <div className="space-y-2">
                {parsedContent.content.map((item: any, index: number) => {
                  if (item.type === "image_url") {
                    return (
                      <img
                        key={index}
                        src={item.image_url.url}
                        alt="Uploaded content"
                        className="max-w-xs rounded-lg mb-2"
                      />
                    );
                  }
                  if (item.type === "text") {
                    return (
                      <ReactMarkdown
                        key={index}
                        className="prose prose-sm max-w-none"
                        remarkPlugins={[remarkGfm]}
                      >
                        {item.text}
                      </ReactMarkdown>
                    );
                  }
                  return null;
                })}
              </div>
            );
          }
        } catch (e) {
          // Not JSON, continue with normal rendering
        }
      }
      
      if (message.fileType && message.fileName) {
        return (
          <div className="space-y-2">
            <div className="flex items-center space-x-2">
              <FileText size={20} />
              <span>{message.fileName}</span>
            </div>
            <ReactMarkdown
              className="prose prose-sm max-w-none"
              remarkPlugins={[remarkGfm]}
            >
              {message.content}
            </ReactMarkdown>
          </div>
        );
      }

      return (
        <ReactMarkdown
          className="prose prose-sm max-w-none"
          remarkPlugins={[remarkGfm]}
        >
          {typeof message.content === "string" ? message.content : ""}
        </ReactMarkdown>
      );
    } catch (error) {
      return <p>{message.content}</p>;
    }
  };


  return (
    <div className="min-h-[90vh] flex flex-col bg-white">
      {showDiagnosticsBanner && chatDiagnostics && (
        <div className="mx-4 mt-4 rounded-md border border-yellow-400 bg-yellow-50 px-3 py-2 text-xs text-yellow-900 shadow-sm flex items-start justify-between gap-3">
          <div className="space-y-1">
            <div className="font-semibold uppercase tracking-wide text-[10px]">LLM Diagnostics</div>
            <div>
              <span className="font-medium">Code:</span> {chatDiagnostics.code}
              {chatDiagnostics.status !== undefined && (
                <span className="ml-2 font-medium">
                  Status: {chatDiagnostics.status}
                </span>
              )}
            </div>
            {chatDiagnostics.detail && <div className="break-words">{chatDiagnostics.detail}</div>}
            {chatDiagnostics.requestId && (
              <div className="text-[10px] uppercase text-yellow-800/80">
                requestId: {chatDiagnostics.requestId}
              </div>
            )}
          </div>
          <button
            type="button"
            onClick={clearChatDiagnostics}
            className="ml-auto text-lg leading-none text-yellow-800 hover:text-yellow-600"
            aria-label="Dismiss diagnostics"
          >
            ×
          </button>
        </div>
      )}
      {quotaError && (
        <div className="mx-4 mt-3 rounded-md border border-red-400 bg-red-50 px-3 py-3 text-xs text-red-900 shadow-sm">
          <div className="space-y-1">
            <div className="font-semibold uppercase tracking-wide text-[10px]">
              AI Service Error
            </div>
            <div className="break-words">
              {quotaError.message}
            </div>
            {quotaError.retryAfter && (
              <div className="text-[10px] uppercase text-red-700/70 mt-1">
                Please wait {quotaError.retryAfter} seconds before trying again.
              </div>
            )}
          </div>
        </div>
      )}
      {retryState && currentChat && !quotaError && (
        <div className="mx-4 mt-3 rounded-md border border-red-300 bg-red-50 px-3 py-3 text-xs text-red-900 shadow-sm flex flex-col gap-2 sm:flex-row sm:items-center sm:justify-between">
          <div className="space-y-1">
            <div className="font-semibold uppercase tracking-wide text-[10px]">
              AI Service Unavailable
            </div>
            <div>
              Unable to reach the AI service
              {retryState.status ? ` (status ${retryState.status})` : ''}.
              {retryState.message ? ` ${retryState.message}` : ' Please try again shortly.'}
            </div>
            {retryState.requestId && (
              <div className="text-[10px] uppercase text-red-700/70">
                requestId: {retryState.requestId}
              </div>
            )}
          </div>
          <button
            type="button"
            onClick={() => retryLastPrompt(currentChat.id)}
            disabled={isProcessingAI}
            className="inline-flex items-center justify-center rounded-md border border-red-400 bg-white px-3 py-1.5 text-xs font-semibold text-red-700 transition hover:bg-red-100 disabled:cursor-not-allowed disabled:opacity-60"
          >
            Retry
          </button>
        </div>
      )}
      {import.meta.env.DEV && (
        <div className="mx-4 mt-3 flex flex-wrap items-center gap-2 text-xs text-slate-600">
          <button
            type="button"
            onClick={handleConnectivityTestClick}
            className="rounded-md border border-slate-300 bg-white px-3 py-1 font-medium text-slate-700 transition hover:bg-slate-100"
          >
            Run connectivity test
          </button>
        </div>
      )}
      {/* Fixed Header */}
      <ChatHeader
        title={currentChat.title}
        isEditing={isEditingTitle}
        editedTitle={editedTitle}
        onEditToggle={() => setIsEditingTitle(true)}
        onTitleChange={setEditedTitle}
        onTitleUpdate={handleTitleUpdate}
        onTitleCancel={() => {
          setIsEditingTitle(false);
          setEditedTitle(currentChat.title);
        }}
        onAgentChange={handleAgentChange}
        onNewChat={handleNewChat}
      />

      {/* Scrollable Chat Content */}
      <div
        ref={messagesContainerRef}
        className="flex-1 overflow-hidden mt-20 mb-24 px-4 relative"
      >
        {videoAvatar ? (
          <AIVideoAvatar />
        ) : (
          <div className="w-full">
            <div className="space-y-4">
<<<<<<< HEAD
              {currentChat.messages?.map((message: any, index: number) => {
                const key = message.id || `message-${index}`;

                if (message.role === "system") {
                  return (
                    <div key={key} className="flex justify-center">
                      <div className="bg-gray-100 text-gray-600 text-xs px-3 py-1 rounded-full">
                        {typeof message.content === "string" ? message.content : ""}
                      </div>
=======
              {currentChat.messages?.map((message: any, index: number) => (
                <div
                  key={index}
                  className={`flex ${
                    message.role === "user" ? "justify-end" : "justify-start"
                  }`}
                >
                  {message.role === "user" ? (
                    // User message: profile image on right side
                    <div className="flex items-start space-x-2">
                      <div className="max-w-xs sm:max-w-md lg:max-w-lg rounded-lg p-3 bg-gold text-navy-blue">
                        {renderMessageContent(message)}
                      </div>
                      {userData?.profile_image_url.startsWith('http') ? (
                        <img
                        src={userData?.profile_image_url}
                        alt="Profile"
                        className="w-8 h-8 rounded-full flex-shrink-0"
                      />
                      ) : (
                        <div className="w-8 h-8 flex-shrink-0 items-center justify-center text-2xl font-bold object-cover pb-1">
                          {userData?.profile_image_url}
                        </div>
                      )}
>>>>>>> f8940b44
                    </div>
                  );
                }

                if (message.role === "user") {
                  return (
                    <div key={key} className="flex justify-end">
                      <div className="flex items-start space-x-2">
                        <div className="max-w-xs sm:max-w-md lg:max-w-lg rounded-lg p-3 bg-gold text-navy-blue">
                          {renderMessageContent(message)}
                        </div>
                        {userData?.profile_image_url?.startsWith('http') ? (
                          <img
                            src={userData?.profile_image_url}
                            alt="Profile"
                            className="w-8 h-8 rounded-full flex-shrink-0"
                          />
                        ) : (
                          <div className="w-8 h-8 flex-shrink-0 flex items-center justify-center text-lg font-semibold bg-gold/40 rounded-full">
                            {(userData?.name?.charAt(0) || 'U').toUpperCase()}
                          </div>
                        )}
                      </div>
                    </div>
                  );
                }

                return (
                  <div key={key} className="flex justify-start">
                    <div className="flex items-start space-x-2">
                      <img
                        src={getAIProfileImage(selectedAgent || "Mr.GYB AI")}
                        alt={`${selectedAgent || "Mr.GYB AI"} Profile`}
                        className="w-8 h-8 rounded-full flex-shrink-0"
                        onError={(e) => {
                          console.error('Failed to load AI profile image:', e.currentTarget.src);
                          console.error('Selected agent:', selectedAgent);
                          e.currentTarget.src = "https://firebasestorage.googleapis.com/v0/b/mr-gyb-ai-app-108.firebasestorage.app/o/profile-images%2FMr.GYB_AI.png?alt=media&token=40ed698e-e2d0-45ff-b33a-508683c51a58";
                        }}
                        onLoad={() => {
                          console.log('AI profile image loaded successfully for:', selectedAgent);
                        }}
                        key={`${selectedAgent}-${Date.now()}`}
                      />
                      <div className="max-w-xs sm:max-w-md lg:max-w-lg rounded-lg p-3 bg-navy-blue text-white">
                        {renderMessageContent(message)}
                      </div>
                    </div>
                  </div>
                );
              })}

              {streamingState && (
                <div className="flex justify-start">
                  <div className="flex items-start space-x-2">
                    <img
                      src={getAIProfileImage(streamingState.agent || selectedAgent || "Mr.GYB AI")}
                      alt={`${streamingState.agent || selectedAgent || "Mr.GYB AI"} Profile`}
                      className="w-8 h-8 rounded-full flex-shrink-0"
                    />
                    <div className="max-w-xs sm:max-w-md lg:max-w-lg rounded-lg bg-gray-100 px-3 py-2 text-gray-900">
                      {streamingState.content ? (
                        <ReactMarkdown
                          className="prose prose-sm max-w-none"
                          remarkPlugins={[remarkGfm]}
                        >
                          {streamingState.content}
                        </ReactMarkdown>
                      ) : (
                        <span className="text-xs text-gray-500">Streaming response…</span>
                      )}
                      <div className="mt-2 flex items-center gap-2 text-[10px] uppercase tracking-wide text-gray-500">
                        <span className="inline-flex h-2 w-2 animate-pulse rounded-full bg-emerald-500" />
                        Streaming
                      </div>
                    </div>
                  </div>
                </div>
<<<<<<< HEAD
              )}
              
              {typingParticipants
                .filter((typist) => typist.uid !== user?.uid)
                .map((typist) => (
                  <div key={`typing-${typist.uid}`} className="flex justify-start">
                    <div className="flex items-start space-x-2">
                      {typist.type === 'agent' && (
                        <img
                          src={getAIProfileImage(typist.displayName)}
                          alt={`${typist.displayName} avatar`}
                          className="w-8 h-8 rounded-full flex-shrink-0"
                        />
                      )}
                      <div
                        className={`max-w-xs sm:max-w-md lg:max-w-lg rounded-lg p-3 text-sm italic ${
                          typist.type === 'agent'
                            ? 'bg-navy-blue text-white'
                            : 'bg-gray-100 text-gray-600'
                        }`}
                      >
                        {`${typist.displayName} is typing…`}
                      </div>
                    </div>
                  </div>
                ))}

=======
              ))}
              
>>>>>>> f8940b44
              {/* For AI typing */}
              {isProcessingAI && (
                <div className="flex justify-start">
                  <div className="flex items-start space-x-2">
                    <img
                      src={getAIProfileImage(selectedAgent || 'Mr.GYB AI')}
                      alt={`${selectedAgent || 'Mr.GYB AI'} Profile`}
                      className="w-8 h-8 rounded-full flex-shrink-0"
                      onError={(e) => {
                        console.error('Failed to load AI profile image (typing):', e.currentTarget.src);
                        console.error('Selected agent (typing):', selectedAgent);
                        e.currentTarget.src = "https://firebasestorage.googleapis.com/v0/b/mr-gyb-ai-app-108.firebasestorage.app/o/profile-images%2FMr.GYB_AI.png?alt=media&token=40ed698e-e2d0-45ff-b33a-508683c51a58";
                      }}
                      onLoad={() => {
                        console.log('AI profile image loaded successfully (typing) for:', selectedAgent);
                      }}
                      key={`${selectedAgent}-typing-${Date.now()}`}
                    />
                    <div className="max-w-xs sm:max-w-md lg:max-w-lg rounded-lg p-3 bg-navy-blue text-white">
                      <p className="text-sm sm:text-base italic">
                        {selectedAgent || 'Mr.GYB AI'} is looking to assist you with a better solution…
                      </p>
                    </div>
                  </div>
                </div>
              )}
              
              <div ref={messagesEndRef} />
            </div>
          </div>
        )}

        {/* Scroll to bottom button */}
        {showScrollButton && !videoAvatar && (
          <button
            onClick={scrollToBottom}
            className="fixed bottom-24 right-4 bg-navy-blue text-white p-2 rounded-full shadow-lg hover:bg-opacity-90 transition-all duration-200 z-30"
            aria-label="Scroll to bottom"
          >
            <ArrowDown size={20} />
          </button>
        )}
      </div>

      {/* Fixed Message Input */}
      <MessageInput
        onSendMessage={handleSendMessage}
        isProcessing={isProcessing}
        videoAvatar={videoAvatar}
        setVideoAvatar={setVideoAvatar}
        onMessageSent={() => {
          console.log("Message sent callback triggered");
          // Force isProcessing to false to ensure input can be cleared
          setIsProcessing(false);
        }}
        onInputClear={() => {
          console.log("Input clear callback triggered");
          // Force isProcessing to false to ensure input can be cleared
          setIsProcessing(false);
        }}
      />

      <HomeFilter onFilterChange={() => {}} />
<<<<<<< HEAD
      <ToastContainer toasts={toasts} onRemoveToast={removeToast} />
=======
>>>>>>> f8940b44
    </div>
  );
};

export default Chat;<|MERGE_RESOLUTION|>--- conflicted
+++ resolved
@@ -4,10 +4,6 @@
 import { useChat } from "../contexts/ChatContext";
 import { useAuth } from "../contexts/AuthContext";
 import { getChat } from "../lib/firebase/chats";
-<<<<<<< HEAD
-=======
-import MessageInput from "./chat/MessageInput";
->>>>>>> f8940b44
 import HomeFilter from "./filters/HomeFilter";
 import AIVideoAvatar from "./AIVideoAvatar";
 import { OpenAIMessage } from "../types/chat";
@@ -17,15 +13,12 @@
 import { ChatCompletionContentPart } from "openai/resources/chat/completions";
 import ChatHeader from "./chat/ChatHeader";
 import { AI_USERS } from "../types/user";
-<<<<<<< HEAD
 import { collection as firestoreCollection, onSnapshot as firestoreOnSnapshot } from "firebase/firestore";
 import { db } from "../lib/firebase";
 import { runChatConnectivityTest } from "../api/services/chat.service";
 import { useToast } from "../hooks/useToast";
 import ToastContainer from "./ToastContainer";
 import MessageInput from "./chat/MessageInput";
-=======
->>>>>>> f8940b44
 
 const Chat: React.FC = () => {
   const { chatId } = useParams();
@@ -41,15 +34,12 @@
     createNewChat,
     selectedAgent,
     setSelectedAgent,
-<<<<<<< HEAD
     chatDiagnostics,
     clearChatDiagnostics,
     streamingResponses,
     retryableChats,
     retryLastPrompt,
     quotaError,
-=======
->>>>>>> f8940b44
   } = useChat();
   
   const [isLoading, setIsLoading] = useState(true);
@@ -58,24 +48,21 @@
   const [showScrollButton, setShowScrollButton] = useState(false);
   const [isProcessing, setIsProcessing] = useState(false);
   const [videoAvatar, setVideoAvatar] = useState(false);
-<<<<<<< HEAD
-  const [typingParticipants, setTypingParticipants] = useState<Array<{ uid: string; displayName: string; type: 'user' | 'agent' }>>([]);
+  const [typingParticipants, setTypingParticipants] = useState<Array<{ uid: string; displayName: string; type: 'user' | 'agent'; isTyping?: boolean }>>([]);
   const showDiagnosticsBanner = import.meta.env.VITE_SHOW_DIAGNOSTIC_ERRORS === 'true';
   const { toasts, removeToast, showSuccess, showError } = useToast();
-=======
->>>>>>> f8940b44
-  
+
   const messagesEndRef = useRef<HTMLDivElement>(null);
   const messagesContainerRef = useRef<HTMLDivElement>(null);
   const titleInputRef = useRef<HTMLInputElement>(null);
   const currentChat = chats.find((c) => c.id === chatId);
-  
+
   // Debug logging
   console.log('Chat component - selectedAgent:', selectedAgent);
   console.log('Chat component - currentChat:', currentChat);
-<<<<<<< HEAD
-  const streamingState = currentChat ? streamingResponses[currentChat.id] : undefined;
-  const retryState = currentChat ? retryableChats[currentChat.id] : undefined;
+
+  const streamingState = currentChat ? streamingResponses?.[currentChat.id] : undefined;
+  const retryState = currentChat ? retryableChats?.[currentChat.id] : undefined;
 
   useEffect(() => {
     if (!showDiagnosticsBanner || !chatDiagnostics) return;
@@ -84,11 +71,7 @@
       return () => window.clearTimeout(timeout);
     }
   }, [chatDiagnostics, showDiagnosticsBanner, clearChatDiagnostics]);
-=======
->>>>>>> f8940b44
-
-
-  
+
   useEffect(() => {
     const loadChat = async () => {
       if (chatId) {
@@ -97,9 +80,7 @@
         if (chatData) {
           setEditedTitle(chatData.title);
           // Try to restore selectedAgent from chat messages
-          const lastAiMessage = chatData.messages?.find(
-            (m) => m.role === "assistant"
-          );
+          const lastAiMessage = chatData.messages?.find((m) => m.role === "assistant");
           if (lastAiMessage?.aiAgent) {
             setSelectedAgent(lastAiMessage.aiAgent);
           } else {
@@ -122,21 +103,18 @@
   // Restore selectedAgent from current chat messages when chat changes
   useEffect(() => {
     if (currentChat?.messages && currentChat.messages.length > 0) {
-      // Find the most recent assistant message with an aiAgent
       const aiMessages = currentChat.messages
         .filter((m) => m.role === "assistant" && m.aiAgent)
         .reverse();
-      
+
       if (aiMessages.length > 0 && aiMessages[0].aiAgent) {
-        // Restore selectedAgent from the chat
         if (selectedAgent !== aiMessages[0].aiAgent) {
           setSelectedAgent(aiMessages[0].aiAgent);
         }
       } else if (!selectedAgent) {
-        // Fallback to Chris if no agent found and selectedAgent is null
         setSelectedAgent('Chris');
       }
-      
+
       const lastMessage = currentChat.messages[currentChat.messages.length - 1];
       if (
         currentChat.messages.length > 1 &&
@@ -214,7 +192,6 @@
     messagesEndRef.current?.scrollIntoView({ behavior: "smooth" });
   };
 
-<<<<<<< HEAD
   const handleConnectivityTestClick = async () => {
     try {
       const result = await runChatConnectivityTest();
@@ -231,25 +208,20 @@
     }
   };
 
-=======
->>>>>>> f8940b44
   const handleSendMessage = async (
     content: string | OpenAIMessage | ChatCompletionContentPart[]
   ) => {
     console.log("handlesendmessage");
     console.log("image type is ", typeof content);
-    
+
     if (isProcessing || !chatId) return;
-    
-<<<<<<< HEAD
+
     // Ensure selectedAgent is set (fallback to Chris if null)
     const activeAgent = selectedAgent || 'Chris';
     if (!selectedAgent) {
       setSelectedAgent(activeAgent);
     }
-    
-=======
->>>>>>> f8940b44
+
     console.log("Setting isProcessing to true");
     setIsProcessing(true);
 
@@ -268,11 +240,7 @@
           console.log("Image message added successfully");
         }
       } else {
-<<<<<<< HEAD
         console.log("selectedAgent is ", activeAgent);
-=======
-        console.log("selectedAgent is ", selectedAgent);
->>>>>>> f8940b44
         console.log("Adding text message:", content);
         await addMessage(chatId, content, 'user', user?.uid, activeAgent);
         console.log("Text message added successfully");
@@ -377,7 +345,7 @@
     console.log('Agent name type:', typeof agentName);
     console.log('Agent name length:', agentName?.length);
     console.log('AI_USERS object:', AI_USERS);
-    
+
     // Handle null/undefined agent names
     if (!agentName) {
       console.log('Agent name is null/undefined, using Mr.GYB AI image');
@@ -386,7 +354,7 @@
       url.searchParams.set('t', Date.now().toString());
       return url.toString();
     }
-    
+
     // First check if it's Mr.GYB AI with any variation
     const mrGybVariations = ["Mr.GYB AI", "mr.gyb ai", "mr gyb ai", "mrgyb ai"];
     if (mrGybVariations.includes(agentName)) {
@@ -396,7 +364,7 @@
       console.log('Using specific Mr.GYB AI URL:', url.toString());
       return url.toString();
     }
-    
+
     // Additional check for any variation containing "GYB" or "Mr"
     const lowerAgentName = agentName.toLowerCase();
     if (lowerAgentName.includes('gyb') || lowerAgentName.includes('mr')) {
@@ -406,21 +374,20 @@
       url.searchParams.set('t', Date.now().toString());
       return url.toString();
     }
-    
+
     let agentNewName = agentName.toLowerCase().trim();
-    
+
     // Handle various forms of Mr.GYB AI name
     if (agentNewName === "mr.gyb ai" || agentNewName === "mr gyb ai" || agentNewName === "mrgyb ai") {
       agentNewName = "mr-gyb-ai";
     }
-    
+
     console.log('Looking for AI user with id:', agentNewName);
     console.log('Available AI users:', Object.keys(AI_USERS));
-    
+
     const aiUser = Object.values(AI_USERS).find((ai) => ai.id === agentNewName);
     if (aiUser) {
       console.log('AI User found:', aiUser.name, 'Image URL:', aiUser.profile_image_url);
-<<<<<<< HEAD
       // Handle relative paths (like /images/team/jake.png) vs absolute URLs
       if (aiUser.profile_image_url.startsWith('/') || aiUser.profile_image_url.startsWith('./')) {
         // Relative path - return as-is with cache-busting query param
@@ -439,14 +406,8 @@
           return `${aiUser.profile_image_url}${separator}t=${Date.now()}`;
         }
       }
-=======
-      // Add cache-busting parameter to force fresh load
-      const url = new URL(aiUser.profile_image_url);
-      url.searchParams.set('t', Date.now().toString());
-      return url.toString();
->>>>>>> f8940b44
-    }
-    
+    }
+
     console.log('AI User not found for:', agentName, 'fallback to Mr.GYB AI image');
     // Fallback to Mr.GYB AI image instead of generic logo
     const mrGybUrl = "https://firebasestorage.googleapis.com/v0/b/mr-gyb-ai-app-108.firebasestorage.app/o/profile-images%2FMr.GYB_AI.png?alt=media&token=40ed698e-e2d0-45ff-b33a-508683c51a58";
@@ -507,7 +468,7 @@
           // Not JSON, continue with normal rendering
         }
       }
-      
+
       if (message.fileType && message.fileName) {
         return (
           <div className="space-y-2">
@@ -651,7 +612,6 @@
         ) : (
           <div className="w-full">
             <div className="space-y-4">
-<<<<<<< HEAD
               {currentChat.messages?.map((message: any, index: number) => {
                 const key = message.id || `message-${index}`;
 
@@ -661,32 +621,6 @@
                       <div className="bg-gray-100 text-gray-600 text-xs px-3 py-1 rounded-full">
                         {typeof message.content === "string" ? message.content : ""}
                       </div>
-=======
-              {currentChat.messages?.map((message: any, index: number) => (
-                <div
-                  key={index}
-                  className={`flex ${
-                    message.role === "user" ? "justify-end" : "justify-start"
-                  }`}
-                >
-                  {message.role === "user" ? (
-                    // User message: profile image on right side
-                    <div className="flex items-start space-x-2">
-                      <div className="max-w-xs sm:max-w-md lg:max-w-lg rounded-lg p-3 bg-gold text-navy-blue">
-                        {renderMessageContent(message)}
-                      </div>
-                      {userData?.profile_image_url.startsWith('http') ? (
-                        <img
-                        src={userData?.profile_image_url}
-                        alt="Profile"
-                        className="w-8 h-8 rounded-full flex-shrink-0"
-                      />
-                      ) : (
-                        <div className="w-8 h-8 flex-shrink-0 items-center justify-center text-2xl font-bold object-cover pb-1">
-                          {userData?.profile_image_url}
-                        </div>
-                      )}
->>>>>>> f8940b44
                     </div>
                   );
                 }
@@ -765,9 +699,8 @@
                     </div>
                   </div>
                 </div>
-<<<<<<< HEAD
               )}
-              
+
               {typingParticipants
                 .filter((typist) => typist.uid !== user?.uid)
                 .map((typist) => (
@@ -793,10 +726,6 @@
                   </div>
                 ))}
 
-=======
-              ))}
-              
->>>>>>> f8940b44
               {/* For AI typing */}
               {isProcessingAI && (
                 <div className="flex justify-start">
@@ -823,7 +752,7 @@
                   </div>
                 </div>
               )}
-              
+
               <div ref={messagesEndRef} />
             </div>
           </div>
@@ -860,10 +789,7 @@
       />
 
       <HomeFilter onFilterChange={() => {}} />
-<<<<<<< HEAD
       <ToastContainer toasts={toasts} onRemoveToast={removeToast} />
-=======
->>>>>>> f8940b44
     </div>
   );
 };
