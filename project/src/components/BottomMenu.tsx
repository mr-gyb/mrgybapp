--- conflicted
+++ resolved
@@ -23,15 +23,12 @@
 
   const menuItems = [
     {
-<<<<<<< HEAD
-=======
       path: '/home',
       icon: Grid3X3,
       label: 'Home',
       isCustomNav: false
     },
     {
->>>>>>> 2cf2477d
       path: '/new-chat',
       icon: null,
       label: 'Culture',
@@ -44,15 +41,9 @@
       label: 'Content',
       isCustomNav: false
     },
-<<<<<<< HEAD
-    { 
-      path: '/community', 
-      icon: Users, 
-=======
     {
       path: '/gyb-live-network',
       icon: Users,
->>>>>>> 2cf2477d
       label: 'Community',
       isCustomNav: false
     }
