--- conflicted
+++ resolved
@@ -1,14 +1,13 @@
 import React from 'react';
 import { Link, useLocation, useNavigate } from 'react-router-dom';
 import { Grid3X3, Users, Plus, Video } from 'lucide-react';
+import CultureIcon from './icons/CultureIcon';
 import { useTheme } from '../contexts/ThemeContext';
-import { useChat } from '../contexts/ChatContext';
 
 const BottomMenu: React.FC = () => {
   const location = useLocation();
   const navigate = useNavigate();
   const { isDarkMode } = useTheme();
-  const { currentChatId, createNewChat } = useChat();
 
   const handleChatNavigation = async () => {
     // Navigate to group chat for Culture tab
@@ -16,21 +15,9 @@
   };
 
   const menuItems = [
-<<<<<<< HEAD
     { 
-      path: '/group-chat', 
+      path: '/new-chat', 
       icon: CultureIcon, // Use CultureIcon here
-=======
-    {
-      path: '/home',
-      icon: Grid3X3,
-      label: 'Home',
-      isCustomNav: false
-    },
-    {
-      path: '/new-chat',
-      icon: null,
->>>>>>> 2cf2477d
       label: 'Culture',
       onClick: handleChatNavigation,
       isCustomNav: true
@@ -41,15 +28,9 @@
       label: 'Content',
       isCustomNav: false
     },
-<<<<<<< HEAD
     { 
-      path: '/community', 
+      path: '/gyb-live-network', 
       icon: Users, 
-=======
-    {
-      path: '/gyb-live-network',
-      icon: Users,
->>>>>>> 2cf2477d
       label: 'Community',
       isCustomNav: false
     }
@@ -77,7 +58,7 @@
   };
 
   return (
-    <nav className="fixed bottom-0 left-0 right-0 z-50 bg-transparent">
+  <nav className={`fixed bottom-0 left-0 right-0 z-50 ${isDarkMode ? 'bg-navy-blue' : 'bg-transparent'}`}>
       <div className="max-w-5xl mx-auto px-6 py-2">
         <div className="flex items-center justify-between rounded-3xl bg-[#E3C472] border border-[#11335d] shadow-[0_0_20px_rgba(0,0,0,0.12)] px-6 py-2">
           {menuItems.map((item, idx) => {
