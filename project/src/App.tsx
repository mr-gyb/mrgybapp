--- conflicted
+++ resolved
@@ -1,18 +1,13 @@
 import React, { Suspense, lazy } from 'react';
-<<<<<<< HEAD
 import { BrowserRouter as Router, Route, Routes, Navigate, useLocation } from 'react-router-dom';
-import { useTheme } from './contexts/ThemeContext';
-=======
-import { BrowserRouter as Router, Route, Routes, Navigate } from 'react-router-dom';
-import { AuthProvider } from './contexts/AuthContext'; // Import AuthProvider
-import { ThemeProvider } from './contexts/ThemeContext'; // Import ThemeProvider
-import { ChatProvider } from './contexts/ChatContext'; // Import ChatProvider
-// import ErrorBoundary from './components/ErrorBoundary'; // Removed ErrorBoundary import
-// import { useTheme } from './contexts/ThemeContext';
->>>>>>> 2cf2477d
+import { AuthProvider } from './contexts/AuthContext';
+import { ThemeProvider, useTheme } from './contexts/ThemeContext';
+import { ChatProvider } from './contexts/ChatContext';
 import Header from './components/Header';
 import BottomMenu from './components/BottomMenu';
-import MainLayout from './components/MainLayout'; // Import MainLayout
+import LoadingSpinner from './components/LoadingSpinner';
+import ProtectedRoute from './components/ProtectedRoute';
+import { useAuth } from './contexts/AuthContext';
 
 /**
  * Facebook Passport Strategy Configuration
@@ -95,7 +90,6 @@
 const AIVideoAvatar = lazy(() => import('./components/AIVideoAvatar'));
 const CreateGroup = lazy(() => import('./components/group/CreateGroup'));
 const GroupProfile = lazy(() => import('./components/group/GroupProfile'));
-const LandingPage = lazy(() => import('./components/LandingPage'));
 const HomePage = lazy(() => import('./components/HomePage'));
 const AboutPage = lazy(() => import('./components/AboutPage'));
 const ContactUs = lazy(() => import('./components/ContactUs'));
@@ -103,21 +97,14 @@
 const TrialSignupPage = lazy(() => import('./components/TrialSignupPage'));
 const TrialSignupStep2 = lazy(() => import('./components/TrialSignupStep2'));
 const TrialSignupConfirmation = lazy(() => import('./components/TrialSignupConfirmation'));
-const ProtectedRoute = lazy(() => import('./components/ProtectedRoute'));
 const Login = lazy(() => import('./components/Login'));
 const Signup = lazy(() => import('./components/Signup'));
-const LandingPage = lazy(() => import('./components/landing/LandingPage'));
+const LandingPage = lazy(() => import('./components/LandingPage'));
 const BusinessRoadmapWelcome = lazy(() => import('./components/BusinessRoadmapWelcome'));
 const LetsBegin = lazy(() => import('./components/LetsBegin'));
 const Assessment = lazy(() => import('./components/Assessment'));
 const TestImage = lazy(() => import('./components/TestImage'));
 
-// Loading spinner component
-const LoadingSpinner = () => (
-  <div className="flex items-center justify-center min-h-screen">
-    <div className="animate-spin rounded-full h-32 w-32 border-b-2 border-blue-600"></div>
-  </div>
-);
 
 // Get page title based on current route
 const getPageTitle = (pathname: string): string => {
@@ -168,20 +155,21 @@
   return titleMap[pathname] || 'GYB Studio';
 };
 
-<<<<<<< HEAD
 const AppContent: React.FC = () => {
   const { isDarkMode } = useTheme();
   const location = useLocation();
-<<<<<<< Updated upstream
-  const isLandingPage = location.pathname === '/' || location.pathname === '/landing';
-=======
   const { isLoading: isAuthLoading } = useAuth();
->>>>>>> Stashed changes
+
+  const showHeaderAndBottomMenu = !['/login', '/onboarding', '/trial-signup', '/trial-signup-step2', '/trial-signup-confirmation', '/business-roadmap-welcome', '/lets-begin', '/assessment'].includes(location.pathname);
+
+  if (isAuthLoading) {
+    return <LoadingSpinner />;
+  }
 
   return (
-    <div className={`flex flex-col min-h-screen ${isDarkMode ? 'dark bg-navy-blue text-white' : 'bg-white text-navy-blue'}`}>
-      {!isLandingPage && <Header getPageTitle={getPageTitle} />}
-      <main className={`flex-grow ${!isLandingPage ? 'mt-16 mb-16' : ''}`}>
+    <div className={`min-h-screen flex flex-col ${isDarkMode ? 'dark' : ''}`}>
+      {showHeaderAndBottomMenu && <Header getPageTitle={getPageTitle} />}
+      <main className="flex-grow">
           <Routes>
             {/* Public Routes */}
             <Route path="/" element={
@@ -194,457 +182,438 @@
                 <LandingPage />
               </Suspense>
             } />
-=======
+
+            <Route path="/login" element={
+              <Suspense fallback={<LoadingSpinner />}>
+                <Login />
+              </Suspense>
+            } />
+            <Route path="/signup" element={
+              <Suspense fallback={<LoadingSpinner />}>
+                <Signup />
+              </Suspense>
+            } />
+            <Route path="/onboarding" element={
+              <Suspense fallback={<LoadingSpinner />}>
+                <UserOnboarding />
+              </Suspense>
+            } />
+            <Route path="/about" element={<AboutPage />} />
+            <Route path="/contact" element={<ContactUs />} />
+            <Route path="/what-to-expect" element={<WhatToExpect />} />
+            <Route path="/trial-signup" element={
+              <Suspense fallback={<LoadingSpinner />}>
+                <TrialSignupPage />
+              </Suspense>
+            } />
+            <Route path="/trial-signup-step2" element={
+              <Suspense fallback={<LoadingSpinner />}>
+                <TrialSignupStep2 />
+              </Suspense>
+            } />
+            <Route path="/trial-signup-confirmation" element={
+              <Suspense fallback={<LoadingSpinner />}>
+                <TrialSignupConfirmation />
+              </Suspense>
+            } />
+            <Route path="/business-roadmap-welcome" element={<BusinessRoadmapWelcome />} />
+            <Route path="/lets-begin" element={
+              <Suspense fallback={<LoadingSpinner />}>
+                <LetsBegin />
+              </Suspense>
+            } />
+            <Route path="/assessment" element={
+              <Suspense fallback={<LoadingSpinner />}>
+                <Assessment />
+              </Suspense>
+            } />
+            <Route path="/test-image" element={
+              <Suspense fallback={<LoadingSpinner />}>
+                <TestImage />
+              </Suspense>
+            } />
+
+            {/* Protected App Routes - Require authentication */}
+            <Route path="/home" element={
+              <ProtectedRoute>
+                <Suspense fallback={<LoadingSpinner />}>
+                  <HomePage />
+                </Suspense>
+              </ProtectedRoute>
+            } />
+            <Route path="/dashboard" element={
+              <ProtectedRoute>
+                <Suspense fallback={<LoadingSpinner />}>
+                  <Dashboard />
+                </Suspense>
+              </ProtectedRoute>
+            } />
+            <Route path="/commerce" element={
+              <ProtectedRoute>
+                <Suspense fallback={<LoadingSpinner />}>
+                  <Commerce />
+                </Suspense>
+              </ProtectedRoute>
+            } />
+            <Route path="/new-chat" element={
+              <ProtectedRoute>
+                <Suspense fallback={<LoadingSpinner />}>
+                  <NewChat />
+                </Suspense>
+              </ProtectedRoute>
+            } />
+            <Route path="/chat/:chatId" element={
+              <ProtectedRoute>
+                <Suspense fallback={<LoadingSpinner />}>
+                  <Chat />
+                </Suspense>
+              </ProtectedRoute>
+            } />
+            <Route path="/chat-history" element={
+              <ProtectedRoute>
+                <Suspense fallback={<LoadingSpinner />}>
+                  <ChatHistory />
+                </Suspense>
+              </ProtectedRoute>
+            } />
+            <Route path="/dream-team" element={
+              <ProtectedRoute>
+                <Suspense fallback={<LoadingSpinner />}>
+                  <DreamTeam />
+                </Suspense>
+              </ProtectedRoute>
+            } />
+            <Route path="/gyb-live-network" element={
+              <ProtectedRoute>
+                <Suspense fallback={<LoadingSpinner />}>
+                  <GYBLiveNetwork />
+                </Suspense>
+              </ProtectedRoute>
+            } />
+            <Route path="/community" element={
+              <ProtectedRoute>
+                <Suspense fallback={<LoadingSpinner />}>
+                  <CommunityTab />
+                </Suspense>
+              </ProtectedRoute>
+            } />
+            <Route path="/user-profile" element={
+              <ProtectedRoute>
+                <Suspense fallback={<LoadingSpinner />}>
+                  <UserProfile />
+                </Suspense>
+              </ProtectedRoute>
+            } />
+            <Route path="/profile" element={
+              <ProtectedRoute>
+                <Suspense fallback={<LoadingSpinner />}>
+                  <Profile />
+                </Suspense>
+              </ProtectedRoute>
+            } />
+            <Route path="/settings" element={
+              <ProtectedRoute>
+                <Suspense fallback={<LoadingSpinner />}>
+                  <Settings />
+                </Suspense>
+              </ProtectedRoute>
+            } />
+            <Route path="/gyb-team-chat" element={
+              <ProtectedRoute>
+                <Suspense fallback={<LoadingSpinner />}>
+                  <GYBTeamChat />
+                </Suspense>
+              </ProtectedRoute>
+            } />
+            <Route path="/analytics" element={
+              <ProtectedRoute>
+                <Suspense fallback={<LoadingSpinner />}>
+                  <Analytics />
+                </Suspense>
+              </ProtectedRoute>
+            } />
+            <Route path="/youtube-token-generator" element={
+              <Suspense fallback={<LoadingSpinner />}>
+                <YouTubeTokenGenerator />
+              </Suspense>
+            } />
+            <Route path="/upload" element={
+              <ProtectedRoute>
+                <Suspense fallback={<LoadingSpinner />}>
+                  <Upload />
+                </Suspense>
+              </ProtectedRoute>
+            } />
+            <Route path="/gyb-media" element={
+              <ProtectedRoute>
+                <Suspense fallback={<LoadingSpinner />}>
+                  <GYBMedia />
+                </Suspense>
+              </ProtectedRoute>
+            } />
+            <Route path="/gyb-studio" element={
+              <ProtectedRoute>
+                <Suspense fallback={<LoadingSpinner />}>
+                  <GYBStudio />
+                </Suspense>
+              </ProtectedRoute>
+            } />
+            <Route path="/gyb-studio-welcome" element={
+              <ProtectedRoute>
+                <Suspense fallback={<LoadingSpinner />}>
+                  <GYBStudioWelcome />
+                </Suspense>
+              </ProtectedRoute>
+            } />
+            <Route path="/gyb-studio/create" element={
+              <ProtectedRoute>
+                <Suspense fallback={<LoadingSpinner />}>
+                  <VideoUploadFlow />
+                </Suspense>
+              </ProtectedRoute>
+            } />
+            <Route path="/gyb-studio/create-page" element={
+              <ProtectedRoute>
+                <Suspense fallback={<LoadingSpinner />}>
+                  <CreatePage />
+                </Suspense>
+              </ProtectedRoute>
+            } />
+            <Route path="/gyb-studio/created-shorts" element={
+              <ProtectedRoute>
+                <Suspense fallback={<LoadingSpinner />}>
+                  <CreatedShortsPage />
+                </Suspense>
+              </ProtectedRoute>
+            } />
+            <Route path="/facebook-api-tester" element={
+              <ProtectedRoute>
+                <Suspense fallback={<LoadingSpinner />}>
+                  <FacebookAPITester />
+                </Suspense>
+              </ProtectedRoute>
+            } />
+            <Route path="/facebook-posts-display" element={
+              <ProtectedRoute>
+                <Suspense fallback={<LoadingSpinner />}>
+                  <FacebookPostsDisplay />
+                </Suspense>
+              </ProtectedRoute>
+            } />
+            <Route path="/work-history" element={
+              <ProtectedRoute>
+                <Suspense fallback={<LoadingSpinner />}>
+                  <WorkHistory />
+                </Suspense>
+              </ProtectedRoute>
+            } />
+            <Route path="/invites" element={
+              <ProtectedRoute>
+                <Suspense fallback={<LoadingSpinner />}>
+                  <Invites />
+                </Suspense>
+              </ProtectedRoute>
+            } />
+            <Route path="/reviews" element={
+              <ProtectedRoute>
+                <Suspense fallback={<LoadingSpinner />}>
+                  <Reviews />
+                </Suspense>
+              </ProtectedRoute>
+            } />
+            <Route path="/rewards" element={
+              <ProtectedRoute>
+                <Suspense fallback={<LoadingSpinner />}>
+                  <Rewards />
+                </Suspense>
+              </ProtectedRoute>
+            } />
+            <Route path="/payments" element={
+              <ProtectedRoute>
+                <Suspense fallback={<LoadingSpinner />}>
+                  <Payments />
+                </Suspense>
+              </ProtectedRoute>
+            } />
+            <Route path="/earnings" element={
+              <ProtectedRoute>
+                <Suspense fallback={<LoadingSpinner />}>
+                  <Earnings />
+                </Suspense>
+              </ProtectedRoute>
+            } />
+            <Route path="/roadmap" element={
+              <ProtectedRoute>
+                <Suspense fallback={<LoadingSpinner />}>
+                  <RoadMap />
+                </Suspense>
+              </ProtectedRoute>
+            } />
+            <Route path="/portfolio" element={
+              <ProtectedRoute>
+                <Suspense fallback={<LoadingSpinner />}>
+                  <Portfolio />
+                </Suspense>
+              </ProtectedRoute>
+            } />
+            <Route path="/resume" element={
+              <ProtectedRoute>
+                <Suspense fallback={<LoadingSpinner />}>
+                  <Resume />
+                </Suspense>
+              </ProtectedRoute>
+            } />
+            <Route path="/bookmarks" element={
+              <ProtectedRoute>
+                <Suspense fallback={<LoadingSpinner />}>
+                  <BookmarksPage />
+                </Suspense>
+              </ProtectedRoute>
+            } />
+            <Route path="/email-settings" element={
+              <ProtectedRoute>
+                <Suspense fallback={<LoadingSpinner />}>
+                  <EmailSettings />
+                </Suspense>
+              </ProtectedRoute>
+            } />
+            <Route path="/subscription-settings" element={
+              <ProtectedRoute>
+                <Suspense fallback={<LoadingSpinner />}>
+                  <SubscriptionSettings />
+                </Suspense>
+              </ProtectedRoute>
+            } />
+            <Route path="/personalization-settings" element={
+              <ProtectedRoute>
+                <Suspense fallback={<LoadingSpinner />}>
+                  <PersonalizationSettings />
+                </Suspense>
+              </ProtectedRoute>
+            } />
+            <Route path="/data-controls" element={
+              <ProtectedRoute>
+                <Suspense fallback={<LoadingSpinner />}>
+                  <DataControls />
+                </Suspense>
+              </ProtectedRoute>
+            } />
+            <Route path="/archived-chats" element={
+              <ProtectedRoute>
+                <Suspense fallback={<LoadingSpinner />}>
+                  <ArchivedChats />
+                </Suspense>
+              </ProtectedRoute>
+            } />
+            <Route path="/language-settings" element={
+              <ProtectedRoute>
+                <Suspense fallback={<LoadingSpinner />}>
+                  <LanguageSettings />
+                </Suspense>
+              </ProtectedRoute>
+            } />
+            <Route path="/spelling-settings" element={
+              <ProtectedRoute>
+                <Suspense fallback={<LoadingSpinner />}>
+                  <SpellingSettings />
+                </Suspense>
+              </ProtectedRoute>
+            } />
+            <Route path="/updates-settings" element={
+              <ProtectedRoute>
+                <Suspense fallback={<LoadingSpinner />}>
+                  <UpdatesSettings />
+                </Suspense>
+              </ProtectedRoute>
+            } />
+            <Route path="/voice-settings" element={
+              <ProtectedRoute>
+                <Suspense fallback={<LoadingSpinner />}>
+                  <VoiceSettings />
+                </Suspense>
+              </ProtectedRoute>
+            } />
+            <Route path="/main-language-settings" element={
+              <ProtectedRoute>
+                <Suspense fallback={<LoadingSpinner />}>
+                  <MainLanguageSettings />
+                </Suspense>
+              </ProtectedRoute>
+            } />
+            <Route path="/integrations" element={
+              <ProtectedRoute>
+                <Suspense fallback={<LoadingSpinner />}>
+                  <Integrations />
+                </Suspense>
+              </ProtectedRoute>
+            } />
+            <Route path="/settings/integrations/callback" element={
+              <Suspense fallback={<LoadingSpinner />}>
+                <IntegrationCallback />
+              </Suspense>
+            } />
+            <Route path="/help-center" element={
+              <ProtectedRoute>
+                <Suspense fallback={<LoadingSpinner />}>
+                  <HelpCenter />
+                </Suspense>
+              </ProtectedRoute>
+            } />
+            <Route path="/terms-of-use" element={
+              <ProtectedRoute>
+                <Suspense fallback={<LoadingSpinner />}>
+                  <TermsOfUse />
+                </Suspense>
+              </ProtectedRoute>
+            } />
+            <Route path="/privacy-policy" element={
+              <ProtectedRoute>
+                <Suspense fallback={<LoadingSpinner />}>
+                  <PrivacyPolicy />
+                </Suspense>
+              </ProtectedRoute>
+            } />
+            <Route path="/ai-video-avatar" element={
+              <ProtectedRoute>
+                <Suspense fallback={<LoadingSpinner />}>
+                  <AIVideoAvatar />
+                </Suspense>
+              </ProtectedRoute>
+            } />
+            <Route path="/create-group" element={
+              <ProtectedRoute>
+                <Suspense fallback={<LoadingSpinner />}>
+                  <CreateGroup />
+                </Suspense>
+              </ProtectedRoute>
+            } />
+            <Route path="/group-profile" element={
+              <ProtectedRoute>
+                <Suspense fallback={<LoadingSpinner />}>
+                  <GroupProfile />
+                </Suspense>
+              </ProtectedRoute>
+            } />
+
+            {/* Catch-all route - redirect to home for any unmatched routes */}
+            <Route path="*" element={<Navigate to="/home" replace />} />
+          </Routes>
+        </main>
+        {showHeaderAndBottomMenu && <BottomMenu />}
+      </div>
+    );
+};
+
 const App: React.FC = () => {
-  // const { isDarkMode } = useTheme(); // Removed from App component
-
   return (
     <Router>
       <AuthProvider>
         <ThemeProvider>
-          <ChatProvider> {/* Added ChatProvider here */}
-            <MainLayout getPageTitle={getPageTitle}>
-          <Routes>
-            {/* Public Routes - Redirect to home if already authenticated */}
-                <Route path="/" element={
-                  <Suspense fallback={<LoadingSpinner />}>
-                    <LandingPage />
-                  </Suspense>
-                } />
->>>>>>> 2cf2477d
-
-            <Route path="/login" element={
-              <Suspense fallback={<LoadingSpinner />}>
-                <Login />
-              </Suspense>
-            } />
-            <Route path="/signup" element={
-              <Suspense fallback={<LoadingSpinner />}>
-                <Signup />
-              </Suspense>
-            } />
-            <Route path="/onboarding" element={
-              <Suspense fallback={<LoadingSpinner />}>
-                <UserOnboarding />
-              </Suspense>
-            } />
-            <Route path="/about" element={<AboutPage />} />
-            <Route path="/contact" element={<ContactUs />} />
-            <Route path="/what-to-expect" element={<WhatToExpect />} />
-            <Route path="/trial-signup" element={
-              <Suspense fallback={<LoadingSpinner />}>
-                <TrialSignupPage />
-              </Suspense>
-            } />
-            <Route path="/trial-signup-step2" element={
-              <Suspense fallback={<LoadingSpinner />}>
-                <TrialSignupStep2 />
-              </Suspense>
-            } />
-            <Route path="/trial-signup-confirmation" element={
-              <Suspense fallback={<LoadingSpinner />}>
-                <TrialSignupConfirmation />
-              </Suspense>
-            } />
-            <Route path="/business-roadmap-welcome" element={<BusinessRoadmapWelcome />} />
-            <Route path="/lets-begin" element={
-              <Suspense fallback={<LoadingSpinner />}>
-                <LetsBegin />
-              </Suspense>
-            } />
-            <Route path="/assessment" element={
-              <Suspense fallback={<LoadingSpinner />}>
-                <Assessment />
-              </Suspense>
-            } />
-            <Route path="/test-image" element={
-              <Suspense fallback={<LoadingSpinner />}>
-                <TestImage />
-              </Suspense>
-            } />
-
-            {/* Protected App Routes - Require authentication */}
-            <Route path="/home" element={
-              <ProtectedRoute>
-                <Suspense fallback={<LoadingSpinner />}>
-                  <HomePage />
-                </Suspense>
-              </ProtectedRoute>
-            } />
-            <Route path="/dashboard" element={
-              <ProtectedRoute>
-                <Suspense fallback={<LoadingSpinner />}>
-                  <Dashboard />
-                </Suspense>
-              </ProtectedRoute>
-            } />
-            <Route path="/commerce" element={
-              <ProtectedRoute>
-                <Suspense fallback={<LoadingSpinner />}>
-                  <Commerce />
-                </Suspense>
-              </ProtectedRoute>
-            } />
-            <Route path="/new-chat" element={
-              <ProtectedRoute>
-                <Suspense fallback={<LoadingSpinner />}>
-                  <NewChat />
-                </Suspense>
-              </ProtectedRoute>
-            } />
-            <Route path="/chat/:chatId" element={
-              <ProtectedRoute>
-                <Suspense fallback={<LoadingSpinner />}>
-                  <Chat />
-                </Suspense>
-              </ProtectedRoute>
-            } />
-            <Route path="/chat-history" element={
-              <ProtectedRoute>
-                <Suspense fallback={<LoadingSpinner />}>
-                  <ChatHistory />
-                </Suspense>
-              </ProtectedRoute>
-            } />
-            <Route path="/dream-team" element={
-              <ProtectedRoute>
-                <Suspense fallback={<LoadingSpinner />}>
-                  <DreamTeam />
-                </Suspense>
-              </ProtectedRoute>
-            } />
-            <Route path="/gyb-live-network" element={
-              <ProtectedRoute>
-                <Suspense fallback={<LoadingSpinner />}>
-                  <GYBLiveNetwork />
-                </Suspense>
-              </ProtectedRoute>
-            } />
-            <Route path="/community" element={
-              <ProtectedRoute>
-                <Suspense fallback={<LoadingSpinner />}>
-                  <CommunityTab />
-                </Suspense>
-              </ProtectedRoute>
-            } />
-            <Route path="/user-profile" element={
-              <ProtectedRoute>
-                <Suspense fallback={<LoadingSpinner />}>
-                  <UserProfile />
-                </Suspense>
-              </ProtectedRoute>
-            } />
-            <Route path="/profile" element={
-              <ProtectedRoute>
-                <Suspense fallback={<LoadingSpinner />}>
-                  <Profile />
-                </Suspense>
-              </ProtectedRoute>
-            } />
-            <Route path="/settings" element={
-              <ProtectedRoute>
-                <Suspense fallback={<LoadingSpinner />}>
-                  <Settings />
-                </Suspense>
-              </ProtectedRoute>
-            } />
-            <Route path="/gyb-team-chat" element={
-              <ProtectedRoute>
-                <Suspense fallback={<LoadingSpinner />}>
-                  <GYBTeamChat />
-                </Suspense>
-              </ProtectedRoute>
-            } />
-            <Route path="/analytics" element={
-              <ProtectedRoute>
-                <Suspense fallback={<LoadingSpinner />}>
-                  <Analytics />
-                </Suspense>
-              </ProtectedRoute>
-            } />
-            <Route path="/youtube-token-generator" element={
-              <Suspense fallback={<LoadingSpinner />}>
-                <YouTubeTokenGenerator />
-              </Suspense>
-            } />
-            <Route path="/upload" element={
-              <ProtectedRoute>
-                <Suspense fallback={<LoadingSpinner />}>
-                  <Upload />
-                </Suspense>
-              </ProtectedRoute>
-            } />
-            <Route path="/gyb-media" element={
-              <ProtectedRoute>
-                <Suspense fallback={<LoadingSpinner />}>
-                  <GYBMedia />
-                </Suspense>
-              </ProtectedRoute>
-            } />
-            <Route path="/gyb-studio" element={
-              <ProtectedRoute>
-                <Suspense fallback={<LoadingSpinner />}>
-                  <GYBStudio />
-                </Suspense>
-              </ProtectedRoute>
-            } />
-            <Route path="/gyb-studio-welcome" element={
-              <ProtectedRoute>
-                <Suspense fallback={<LoadingSpinner />}>
-                  <GYBStudioWelcome />
-                </Suspense>
-              </ProtectedRoute>
-            } />
-            <Route path="/gyb-studio/create" element={
-              <ProtectedRoute>
-                <Suspense fallback={<LoadingSpinner />}>
-                  <VideoUploadFlow />
-                </Suspense>
-              </ProtectedRoute>
-            } />
-            <Route path="/gyb-studio/create-page" element={
-              <ProtectedRoute>
-                <Suspense fallback={<LoadingSpinner />}>
-                  <CreatePage />
-                </Suspense>
-              </ProtectedRoute>
-            } />
-            <Route path="/gyb-studio/created-shorts" element={
-              <ProtectedRoute>
-                <Suspense fallback={<LoadingSpinner />}>
-                  <CreatedShortsPage />
-                </Suspense>
-              </ProtectedRoute>
-            } />
-            <Route path="/facebook-api-tester" element={
-              <ProtectedRoute>
-                <Suspense fallback={<LoadingSpinner />}>
-                  <FacebookAPITester />
-                </Suspense>
-              </ProtectedRoute>
-            } />
-            <Route path="/facebook-posts-display" element={
-              <ProtectedRoute>
-                <Suspense fallback={<LoadingSpinner />}>
-                  <FacebookPostsDisplay />
-                </Suspense>
-              </ProtectedRoute>
-            } />
-            <Route path="/work-history" element={
-              <ProtectedRoute>
-                <Suspense fallback={<LoadingSpinner />}>
-                  <WorkHistory />
-                </Suspense>
-              </ProtectedRoute>
-            } />
-            <Route path="/invites" element={
-              <ProtectedRoute>
-                <Suspense fallback={<LoadingSpinner />}>
-                  <Invites />
-                </Suspense>
-              </ProtectedRoute>
-            } />
-            <Route path="/reviews" element={
-              <ProtectedRoute>
-                <Suspense fallback={<LoadingSpinner />}>
-                  <Reviews />
-                </Suspense>
-              </ProtectedRoute>
-            } />
-            <Route path="/rewards" element={
-              <ProtectedRoute>
-                <Suspense fallback={<LoadingSpinner />}>
-                  <Rewards />
-                </Suspense>
-              </ProtectedRoute>
-            } />
-            <Route path="/payments" element={
-              <ProtectedRoute>
-                <Suspense fallback={<LoadingSpinner />}>
-                  <Payments />
-                </Suspense>
-              </ProtectedRoute>
-            } />
-            <Route path="/earnings" element={
-              <ProtectedRoute>
-                <Suspense fallback={<LoadingSpinner />}>
-                  <Earnings />
-                </Suspense>
-              </ProtectedRoute>
-            } />
-            <Route path="/roadmap" element={
-              <ProtectedRoute>
-                <Suspense fallback={<LoadingSpinner />}>
-                  <RoadMap />
-                </Suspense>
-              </ProtectedRoute>
-            } />
-            <Route path="/portfolio" element={
-              <ProtectedRoute>
-                <Suspense fallback={<LoadingSpinner />}>
-                  <Portfolio />
-                </Suspense>
-              </ProtectedRoute>
-            } />
-            <Route path="/resume" element={
-              <ProtectedRoute>
-                <Suspense fallback={<LoadingSpinner />}>
-                  <Resume />
-                </Suspense>
-              </ProtectedRoute>
-            } />
-            <Route path="/bookmarks" element={
-              <ProtectedRoute>
-                <Suspense fallback={<LoadingSpinner />}>
-                  <BookmarksPage />
-                </Suspense>
-              </ProtectedRoute>
-            } />
-            <Route path="/email-settings" element={
-              <ProtectedRoute>
-                <Suspense fallback={<LoadingSpinner />}>
-                  <EmailSettings />
-                </Suspense>
-              </ProtectedRoute>
-            } />
-            <Route path="/subscription-settings" element={
-              <ProtectedRoute>
-                <Suspense fallback={<LoadingSpinner />}>
-                  <SubscriptionSettings />
-                </Suspense>
-              </ProtectedRoute>
-            } />
-            <Route path="/personalization-settings" element={
-              <ProtectedRoute>
-                <Suspense fallback={<LoadingSpinner />}>
-                  <PersonalizationSettings />
-                </Suspense>
-              </ProtectedRoute>
-            } />
-            <Route path="/data-controls" element={
-              <ProtectedRoute>
-                <Suspense fallback={<LoadingSpinner />}>
-                  <DataControls />
-                </Suspense>
-              </ProtectedRoute>
-            } />
-            <Route path="/archived-chats" element={
-              <ProtectedRoute>
-                <Suspense fallback={<LoadingSpinner />}>
-                  <ArchivedChats />
-                </Suspense>
-              </ProtectedRoute>
-            } />
-            <Route path="/language-settings" element={
-              <ProtectedRoute>
-                <Suspense fallback={<LoadingSpinner />}>
-                  <LanguageSettings />
-                </Suspense>
-              </ProtectedRoute>
-            } />
-            <Route path="/spelling-settings" element={
-              <ProtectedRoute>
-                <Suspense fallback={<LoadingSpinner />}>
-                  <SpellingSettings />
-                </Suspense>
-              </ProtectedRoute>
-            } />
-            <Route path="/updates-settings" element={
-              <ProtectedRoute>
-                <Suspense fallback={<LoadingSpinner />}>
-                  <UpdatesSettings />
-                </Suspense>
-              </ProtectedRoute>
-            } />
-            <Route path="/voice-settings" element={
-              <ProtectedRoute>
-                <Suspense fallback={<LoadingSpinner />}>
-                  <VoiceSettings />
-                </Suspense>
-              </ProtectedRoute>
-            } />
-            <Route path="/main-language-settings" element={
-              <ProtectedRoute>
-                <Suspense fallback={<LoadingSpinner />}>
-                  <MainLanguageSettings />
-                </Suspense>
-              </ProtectedRoute>
-            } />
-            <Route path="/integrations" element={
-              <ProtectedRoute>
-                <Suspense fallback={<LoadingSpinner />}>
-                  <Integrations />
-                </Suspense>
-              </ProtectedRoute>
-            } />
-            <Route path="/settings/integrations/callback" element={
-              <Suspense fallback={<LoadingSpinner />}>
-                <IntegrationCallback />
-              </Suspense>
-            } />
-            <Route path="/help-center" element={
-              <ProtectedRoute>
-                <Suspense fallback={<LoadingSpinner />}>
-                  <HelpCenter />
-                </Suspense>
-              </ProtectedRoute>
-            } />
-            <Route path="/terms-of-use" element={
-              <ProtectedRoute>
-                <Suspense fallback={<LoadingSpinner />}>
-                  <TermsOfUse />
-                </Suspense>
-              </ProtectedRoute>
-            } />
-            <Route path="/privacy-policy" element={
-              <ProtectedRoute>
-                <Suspense fallback={<LoadingSpinner />}>
-                  <PrivacyPolicy />
-                </Suspense>
-              </ProtectedRoute>
-            } />
-            <Route path="/ai-video-avatar" element={
-              <ProtectedRoute>
-                <Suspense fallback={<LoadingSpinner />}>
-                  <AIVideoAvatar />
-                </Suspense>
-              </ProtectedRoute>
-            } />
-            <Route path="/create-group" element={
-              <ProtectedRoute>
-                <Suspense fallback={<LoadingSpinner />}>
-                  <CreateGroup />
-                </Suspense>
-              </ProtectedRoute>
-            } />
-            <Route path="/group-profile" element={
-              <ProtectedRoute>
-                <Suspense fallback={<LoadingSpinner />}>
-                  <GroupProfile />
-                </Suspense>
-              </ProtectedRoute>
-            } />
-
-            {/* Catch-all route - redirect to home for any unmatched routes */}
-            <Route path="*" element={<Navigate to="/home" replace />} />
-          </Routes>
-<<<<<<< HEAD
-        </main>
-        {!isLandingPage && <BottomMenu />}
-      </div>
-    );
-};
-
-const App: React.FC = () => {
-  return (
-    <Router future={{ v7_startTransition: true, v7_relativeSplatPath: true }}>
-      <AppContent />
-=======
-            </MainLayout>
-          </ChatProvider> {/* Close ChatProvider */}
+          <ChatProvider>
+            <AppContent />
+          </ChatProvider>
         </ThemeProvider>
       </AuthProvider>
->>>>>>> 2cf2477d
     </Router>
   );
 };
