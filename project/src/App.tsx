import React from 'react';
import { useLocation, BrowserRouter as Router, Route, Routes } from 'react-router-dom';
import { useTheme } from './contexts/ThemeContext';
import Header from './components/Header';
import BottomMenu from './components/BottomMenu';
import Login from './components/Auth/Login';
import SignIn from './components/Auth/SignIn';
import NewChat from './components/NewChat';
import Chat from './components/Chat';
import ChatHistory from './components/ChatHistory';
import Commerce from './components/Commerce';
import Dashboard from './components/Dashboard';
import DreamTeam from './components/DreamTeam';
import GYBLiveNetwork from './components/GYBLiveNetwork';
import UserProfile from './components/UserProfile';
import Profile from './components/Profile';
import Settings from './components/Settings';
import UserOnboarding from './components/UserOnboarding';
import GYBTeamChat from './components/GYBTeamChat';
import Analytics from './components/Analytics';
import Upload from './components/Upload';
import GYBMedia from './components/NewPost';
import GYBStudio from './components/GYBStudio';
import FacebookAPITester from './components/FacebookAPITester';
import FacebookPostsDisplay from './components/FacebookPostsDisplay';
import WorkHistory from './components/WorkHistory';
import Invites from './components/Invites';
import Reviews from './components/Reviews';
import Rewards from './components/Rewards';
import Payments from './components/Payments';
import Earnings from './components/Earnings';
import ForgotPassword from './components/Auth/ForgotPassword';
import ResetPassword from './components/Auth/ResetPassword';
import AuthCallback from './components/Auth/AuthCallback';
import RoadMap from './components/RoadMap';
import Portfolio from './components/Portfolio';
import Resume from './components/Resume';
import BookmarksPage from './components/bookmarks/BookmarksPage';
import EmailSettings from './components/settings/EmailSettings';
import SubscriptionSettings from './components/settings/SubscriptionSettings';
import PersonalizationSettings from './components/settings/PersonalizationSettings';
import DataControls from './components/settings/DataControls';
import ArchivedChats from './components/settings/ArchivedChats';
import LanguageSettings from './components/settings/LanguageSettings';
import SpellingSettings from './components/settings/SpellingSettings';
import UpdatesSettings from './components/settings/UpdatesSettings';
import VoiceSettings from './components/settings/VoiceSettings';
import MainLanguageSettings from './components/settings/MainLanguageSettings';
import Integrations from './components/settings/integrations/Integrations';
import HelpCenter from './components/settings/HelpCenter';
import TermsOfUse from './components/settings/TermsOfUse';
import PrivacyPolicy from './components/settings/PrivacyPolicy';
import AIVideoAvatar from './components/AIVideoAvatar';
import CreateGroup from './components/group/CreateGroup';
import GroupProfile from './components/group/GroupProfile';
<<<<<<< HEAD
import HomePage from './components/HomePage';
import AboutPage from './components/AboutPage';
import ContactUs from './components/ContactUs';
import WhatToExpect from './components/WhatToExpect';
import TrialSignupPage from './components/TrialSignupPage';
import TrialSignupStep2 from './components/TrialSignupStep2';
import TrialSignupConfirmation from './components/TrialSignupConfirmation';
=======
import GoogleAuthCallback from './components/Auth/GoogleAuthCallback';
>>>>>>> c5749959

// Import template components
import BusinessPlan from './components/templates/BusinessPlan';
import InvestorDeck from './components/templates/InvestorDeck';
import MarketAnalysis from './components/templates/MarketAnalysis';
import MarketingSales from './components/templates/MarketingSales';
import FulfilmentPlan from './components/templates/FulfilmentPlan';
import MediaPlan from './components/templates/MediaPlan';

const getPageTitle = (pathname: string) => {
  switch (pathname) {
    case '/':
      return 'Home';
    case '/home':
      return 'Home';
    case '/dashboard':
      return 'Commerce';
    case '/new-chat':
      return 'Culture';
    case '/chat-history':
      return 'Chat History';
    case '/dream-team':
      return 'Dream Team';
    case '/gyb-live-network':
      return 'Community';
    case '/settings':
      return 'Settings';
    case '/new-post':
      return 'Content';
    case '/road-map':
      return 'Roadmap';
    case '/gyb-studio':
      return 'Content';
    case '/facebook-posts':
      return 'Facebook Posts';
    default:
      return '';
  }
};

const App: React.FC = () => {
  const { isDarkMode } = useTheme();

  return (
    <Router>
<<<<<<< HEAD
      <div className={`flex flex-col min-h-screen ${isDarkMode ? 'dark bg-navy-blue text-white' : 'bg-white text-navy-blue'}`}>
        <Header getPageTitle={getPageTitle} />
        <main className="flex-grow mt-16 mb-16">
          <Routes>
            {/* Public Routes */}
            <Route path="/" element={<HomePage />} />
            <Route path="/home" element={<HomePage />} />
            <Route path="/login" element={<Login />} />
            <Route path="/signin" element={<SignIn />} />
            <Route path="/forgot-password" element={<ForgotPassword />} />
            <Route path="/reset-password" element={<ResetPassword />} />
            <Route path="/auth/callback" element={<AuthCallback />} />
            <Route path="/onboarding" element={<UserOnboarding />} />
            <Route path="/about" element={<AboutPage />} />
            <Route path="/contact" element={<ContactUs />} />
            <Route path="/what-to-expect" element={<WhatToExpect />} />
                           <Route path="/trial-signup" element={<TrialSignupPage />} />
               <Route path="/trial-signup-step2" element={<TrialSignupStep2 />} />
               <Route path="/trial-signup-confirmation" element={<TrialSignupConfirmation />} />

            {/* App Routes */}
            <Route path="/dashboard" element={<Dashboard />} />
            <Route path="/commerce" element={<Commerce />} />
            <Route path="/new-chat" element={<NewChat />} />
            <Route path="/chat/:chatId" element={<Chat />} />
            <Route path="/chat-history" element={<ChatHistory />} />
            <Route path="/dream-team" element={<DreamTeam />} />
            <Route path="/gyb-live-network" element={<GYBLiveNetwork />} />
            <Route path="/user-profile/:userId" element={<UserProfile />} />
            <Route path="/profile" element={<Profile />} />
            <Route path="/settings" element={<Settings />} />
            <Route path="/gyb-team-chat" element={<GYBTeamChat />} />
            <Route path="/analytics" element={<Analytics />} />
            <Route path="/upload" element={<Upload />} />
            <Route path="/new-post" element={<GYBMedia />} />
            <Route path="/gyb-studio" element={<GYBStudio />} />
            <Route path="/facebook-api-tester" element={<FacebookAPITester />} />
            <Route path="/facebook-posts" element={<FacebookPostsDisplay />} />
            <Route path="/work-history" element={<WorkHistory />} />
            <Route path="/invites" element={<Invites />} />
            <Route path="/reviews" element={<Reviews />} />
            <Route path="/rewards" element={<Rewards />} />
            <Route path="/payments" element={<Payments />} />
            <Route path="/earnings" element={<Earnings />} />
            <Route path="/road-map" element={<RoadMap />} />
            <Route path="/portfolio" element={<Portfolio />} />
            <Route path="/resume" element={<Resume />} />
            <Route path="/bookmarks" element={<BookmarksPage />} />
            <Route path="/ai-video-avatar" element={<AIVideoAvatar />} />
            <Route path="/group/create" element={<CreateGroup />} />
            <Route path="/group/:groupId" element={<GroupProfile />} />
=======
      <InnerApp isDarkMode={isDarkMode} />
    </Router>
  );
};

const InnerApp: React.FC<{ isDarkMode: boolean }> = ({ isDarkMode }) => {
  const location = useLocation();
>>>>>>> c5749959

  // To hide the bottom menu when it is in signin and signup Page
  const hideBottomMenuRoutes = ['/login', '/signin', '/', '/onboarding'];
  const hideHeaderMenuRoutes = ['/login', '/signin', '/', '/onboarding']

  return (
    <div className={`flex flex-col min-h-screen ${isDarkMode ? 'dark bg-navy-blue text-white' : 'bg-white text-navy-blue'}`}>
      {!hideHeaderMenuRoutes.includes(location.pathname) && <Header getPageTitle={getPageTitle} />}
      <main className="flex-grow mt-16 mb-16">
        <Routes>
          {/* Public Routes */}
          <Route path="/" element={<Login />} />
          <Route path="/login" element={<Login />} />
          <Route path="/signin" element={<SignIn />} />
          <Route path="/forgot-password" element={<ForgotPassword />} />
          <Route path="/reset-password" element={<ResetPassword />} />
          <Route path="/auth/callback" element={<AuthCallback />} />
          <Route path="/onboarding" element={<UserOnboarding />} />
          <Route path="/google-callback" element={<GoogleAuthCallback />} />

          {/* App Routes */}
          <Route path="/dashboard" element={<Commerce />} />
          <Route path="/new-chat" element={<NewChat />} />
          <Route path="/chat/:chatId" element={<Chat />} />
          <Route path="/chat-history" element={<ChatHistory />} />
          <Route path="/dream-team" element={<DreamTeam />} />
          <Route path="/gyb-live-network" element={<GYBLiveNetwork />} />
          <Route path="/user-profile/:userId" element={<UserProfile />} />
          <Route path="/profile" element={<Profile />} />
          <Route path="/settings" element={<Settings />} />
          <Route path="/gyb-team-chat" element={<GYBTeamChat />} />
          <Route path="/analytics" element={<Analytics />} />
          <Route path="/upload" element={<Upload />} />
          <Route path="/new-post" element={<GYBMedia />} />
          <Route path="/gyb-studio" element={<GYBStudio />} />
          <Route path="/work-history" element={<WorkHistory />} />
          <Route path="/invites" element={<Invites />} />
          <Route path="/reviews" element={<Reviews />} />
          <Route path="/rewards" element={<Rewards />} />
          <Route path="/payments" element={<Payments />} />
          <Route path="/earnings" element={<Earnings />} />
          <Route path="/road-map" element={<RoadMap />} />
          <Route path="/portfolio" element={<Portfolio />} />
          <Route path="/resume" element={<Resume />} />
          <Route path="/bookmarks" element={<BookmarksPage />} />
          <Route path="/ai-video-avatar" element={<AIVideoAvatar />} />
          <Route path="/group/create" element={<CreateGroup />} />
          <Route path="/group/:groupId" element={<GroupProfile />} />

          {/* Template Routes */}
          <Route path="/templates/business-plan" element={<BusinessPlan />} />
          <Route path="/templates/investor-deck" element={<InvestorDeck />} />
          <Route path="/templates/market-analysis" element={<MarketAnalysis />} />
          <Route path="/templates/marketing-sales" element={<MarketingSales />} />
          <Route path="/templates/fulfilment-plan" element={<FulfilmentPlan />} />
          <Route path="/templates/media-plan" element={<MediaPlan />} />

          {/* Settings Routes */}
          <Route path="/settings/email" element={<EmailSettings />} />
          <Route path="/settings/subscription" element={<SubscriptionSettings />} />
          <Route path="/settings/personalization" element={<PersonalizationSettings />} />
          <Route path="/settings/data-controls" element={<DataControls />} />
          <Route path="/settings/archived-chats" element={<ArchivedChats />} />
          <Route path="/settings/language" element={<LanguageSettings />} />
          <Route path="/settings/spelling" element={<SpellingSettings />} />
          <Route path="/settings/updates" element={<UpdatesSettings />} />
          <Route path="/settings/voice" element={<VoiceSettings />} />
          <Route path="/settings/main-language" element={<MainLanguageSettings />} />
          <Route path="/settings/integrations" element={<Integrations />} />
          <Route path="/settings/help" element={<HelpCenter />} />
          <Route path="/settings/terms" element={<TermsOfUse />} />
          <Route path="/settings/privacy" element={<PrivacyPolicy />} />
        </Routes>
      </main>
      {!hideBottomMenuRoutes.includes(location.pathname) && <BottomMenu />}
    </div>
  );
};

export default App;<|MERGE_RESOLUTION|>--- conflicted
+++ resolved
@@ -53,7 +53,6 @@
 import AIVideoAvatar from './components/AIVideoAvatar';
 import CreateGroup from './components/group/CreateGroup';
 import GroupProfile from './components/group/GroupProfile';
-<<<<<<< HEAD
 import HomePage from './components/HomePage';
 import AboutPage from './components/AboutPage';
 import ContactUs from './components/ContactUs';
@@ -61,9 +60,9 @@
 import TrialSignupPage from './components/TrialSignupPage';
 import TrialSignupStep2 from './components/TrialSignupStep2';
 import TrialSignupConfirmation from './components/TrialSignupConfirmation';
-=======
+
 import GoogleAuthCallback from './components/Auth/GoogleAuthCallback';
->>>>>>> c5749959
+
 
 // Import template components
 import BusinessPlan from './components/templates/BusinessPlan';
@@ -109,67 +108,15 @@
 
   return (
     <Router>
-<<<<<<< HEAD
-      <div className={`flex flex-col min-h-screen ${isDarkMode ? 'dark bg-navy-blue text-white' : 'bg-white text-navy-blue'}`}>
-        <Header getPageTitle={getPageTitle} />
-        <main className="flex-grow mt-16 mb-16">
-          <Routes>
-            {/* Public Routes */}
-            <Route path="/" element={<HomePage />} />
-            <Route path="/home" element={<HomePage />} />
-            <Route path="/login" element={<Login />} />
-            <Route path="/signin" element={<SignIn />} />
-            <Route path="/forgot-password" element={<ForgotPassword />} />
-            <Route path="/reset-password" element={<ResetPassword />} />
-            <Route path="/auth/callback" element={<AuthCallback />} />
-            <Route path="/onboarding" element={<UserOnboarding />} />
-            <Route path="/about" element={<AboutPage />} />
-            <Route path="/contact" element={<ContactUs />} />
-            <Route path="/what-to-expect" element={<WhatToExpect />} />
-                           <Route path="/trial-signup" element={<TrialSignupPage />} />
-               <Route path="/trial-signup-step2" element={<TrialSignupStep2 />} />
-               <Route path="/trial-signup-confirmation" element={<TrialSignupConfirmation />} />
-
-            {/* App Routes */}
-            <Route path="/dashboard" element={<Dashboard />} />
-            <Route path="/commerce" element={<Commerce />} />
-            <Route path="/new-chat" element={<NewChat />} />
-            <Route path="/chat/:chatId" element={<Chat />} />
-            <Route path="/chat-history" element={<ChatHistory />} />
-            <Route path="/dream-team" element={<DreamTeam />} />
-            <Route path="/gyb-live-network" element={<GYBLiveNetwork />} />
-            <Route path="/user-profile/:userId" element={<UserProfile />} />
-            <Route path="/profile" element={<Profile />} />
-            <Route path="/settings" element={<Settings />} />
-            <Route path="/gyb-team-chat" element={<GYBTeamChat />} />
-            <Route path="/analytics" element={<Analytics />} />
-            <Route path="/upload" element={<Upload />} />
-            <Route path="/new-post" element={<GYBMedia />} />
-            <Route path="/gyb-studio" element={<GYBStudio />} />
-            <Route path="/facebook-api-tester" element={<FacebookAPITester />} />
-            <Route path="/facebook-posts" element={<FacebookPostsDisplay />} />
-            <Route path="/work-history" element={<WorkHistory />} />
-            <Route path="/invites" element={<Invites />} />
-            <Route path="/reviews" element={<Reviews />} />
-            <Route path="/rewards" element={<Rewards />} />
-            <Route path="/payments" element={<Payments />} />
-            <Route path="/earnings" element={<Earnings />} />
-            <Route path="/road-map" element={<RoadMap />} />
-            <Route path="/portfolio" element={<Portfolio />} />
-            <Route path="/resume" element={<Resume />} />
-            <Route path="/bookmarks" element={<BookmarksPage />} />
-            <Route path="/ai-video-avatar" element={<AIVideoAvatar />} />
-            <Route path="/group/create" element={<CreateGroup />} />
-            <Route path="/group/:groupId" element={<GroupProfile />} />
-=======
       <InnerApp isDarkMode={isDarkMode} />
     </Router>
   );
 };
+  
 
 const InnerApp: React.FC<{ isDarkMode: boolean }> = ({ isDarkMode }) => {
   const location = useLocation();
->>>>>>> c5749959
+
 
   // To hide the bottom menu when it is in signin and signup Page
   const hideBottomMenuRoutes = ['/login', '/signin', '/', '/onboarding'];
@@ -189,6 +136,12 @@
           <Route path="/auth/callback" element={<AuthCallback />} />
           <Route path="/onboarding" element={<UserOnboarding />} />
           <Route path="/google-callback" element={<GoogleAuthCallback />} />
+          <Route path="/about" element={<AboutPage />} />
+          <Route path="/contact" element={<ContactUs />} />
+          <Route path="/what-to-expect" element={<WhatToExpect />} />
+          <Route path="/trial-signup" element={<TrialSignupPage />} />
+          <Route path="/trial-signup-step2" element={<TrialSignupStep2 />} />
+          <Route path="/trial-signup-confirmation" element={<TrialSignupConfirmation />} />
 
           {/* App Routes */}
           <Route path="/dashboard" element={<Commerce />} />
