import React, { Suspense, lazy } from 'react';
import { BrowserRouter as Router, Route, Routes, Navigate, useLocation } from 'react-router-dom';
import { AuthProvider } from './contexts/AuthContext';
import { ThemeProvider, useTheme } from './contexts/ThemeContext';
import { ChatProvider } from './contexts/ChatContext';
import Header from './components/Header';
import BottomMenu from './components/BottomMenu';
import LoadingSpinner from './components/LoadingSpinner';
import ProtectedRoute from './components/ProtectedRoute';
import { useAuth } from './contexts/AuthContext';

/**
 * Facebook Passport Strategy Configuration
 * 
 * Note: Passport is a server-side authentication middleware and cannot run in React components.
 * The Facebook Passport strategy is configured in server.js (backend server file).
 * 
 * Backend Configuration (server.js):
 * 
 * const FacebookStrategy = require("passport-facebook").Strategy;
 * // Or in ES modules: import { Strategy as FacebookStrategy } from 'passport-facebook';
 * 
 * passport.use(new FacebookStrategy({
 *     clientID: process.env.VITE_FACEBOOK_APP_ID,
 *     clientSecret: process.env.VITE_FACEBOOK_APP_SECRET,
 *     callbackURL: "http://localhost:3000/auth/facebook/callback"
 *   },
 *   function(accessToken, refreshToken, profile, cb) {
 *     User.findOrCreate({ facebookId: profile.id }, function (err, user) {
 *       return cb(err, user);
 *     });
 *   }
 * ));
 * 
 * See server.js for the complete implementation.
 * 
 * The frontend (this App.tsx) communicates with the backend server for Facebook authentication.
 */

// Lazy load components for code splitting
const CommunityTab = lazy(() => import('./components/content/CommunityTab'));
const NewChat = lazy(() => import('./components/NewChat'));
const GroupChatView = lazy(() => import('./components/groupChat/GroupChatView'));
const Chat = lazy(() => import('./components/Chat'));
const ChatHistory = lazy(() => import('./components/ChatHistory'));
const Commerce = lazy(() => import('./components/Commerce'));
const Dashboard = lazy(() => import('./components/Dashboard'));
const DreamTeam = lazy(() => import('./components/DreamTeam'));
const GYBLiveNetwork = lazy(() => import('./components/GYBLiveNetwork'));
const UserProfile = lazy(() => import('./components/UserProfile'));
const Profile = lazy(() => import('./components/Profile'));
const Settings = lazy(() => import('./components/Settings'));
const UserOnboarding = lazy(() => import('./components/UserOnboarding'));
const GYBTeamChat = lazy(() => import('./components/GYBTeamChat'));
const Analytics = lazy(() => import('./components/Analytics'));
const YouTubeTokenGenerator = lazy(() => import('./components/YouTubeTokenGenerator'));
const Upload = lazy(() => import('./components/Upload'));
const GYBMedia = lazy(() => import('./components/NewPost'));
const GYBStudio = lazy(() => import('./components/GYBStudio'));
const GYBStudioWelcome = lazy(() => import('./components/GYBStudioWelcome'));
const VideoUploadFlow = lazy(() => import('./components/video/VideoUploadFlow'));
const CreatePage = lazy(() => import('./components/video/CreatePage'));
<<<<<<< HEAD
=======
const SummaryPage = lazy(() => import('./components/SummaryPage'));
>>>>>>> e7e23d6d
const CreatedShortsPage = lazy(() => import('./components/video/CreatedShortsPage'));
const FacebookAPITester = lazy(() => import('./components/FacebookAPITester'));
const FacebookPostsDisplay = lazy(() => import('./components/FacebookPostsDisplay'));
const WorkHistory = lazy(() => import('./components/WorkHistory'));
const Invites = lazy(() => import('./components/Invites'));
const Reviews = lazy(() => import('./components/Reviews'));
const Rewards = lazy(() => import('./components/Rewards'));
const Payments = lazy(() => import('./components/Payments'));
const Earnings = lazy(() => import('./components/Earnings'));
const RoadMap = lazy(() => import('./components/RoadMap'));
const Portfolio = lazy(() => import('./components/Portfolio'));
const Resume = lazy(() => import('./components/Resume'));
const BookmarksPage = lazy(() => import('./components/bookmarks/BookmarksPage'));
const EmailSettings = lazy(() => import('./components/settings/EmailSettings'));
const SubscriptionSettings = lazy(() => import('./components/settings/SubscriptionSettings'));
const PersonalizationSettings = lazy(() => import('./components/settings/PersonalizationSettings'));
const DataControls = lazy(() => import('./components/settings/DataControls'));
const ArchivedChats = lazy(() => import('./components/settings/ArchivedChats'));
const LanguageSettings = lazy(() => import('./components/settings/LanguageSettings'));
const SpellingSettings = lazy(() => import('./components/settings/SpellingSettings'));
const UpdatesSettings = lazy(() => import('./components/settings/UpdatesSettings'));
const VoiceSettings = lazy(() => import('./components/settings/VoiceSettings'));
const MainLanguageSettings = lazy(() => import('./components/settings/MainLanguageSettings'));
const Integrations = lazy(() => import('./components/settings/integrations/Integrations'));
const IntegrationCallback = lazy(() => import('./components/settings/integrations/IntegrationCallback'));
const HelpCenter = lazy(() => import('./components/settings/HelpCenter'));
const TermsOfUse = lazy(() => import('./components/settings/TermsOfUse'));
const PrivacyPolicy = lazy(() => import('./components/settings/PrivacyPolicy'));
const AIVideoAvatar = lazy(() => import('./components/AIVideoAvatar'));
const CreateGroup = lazy(() => import('./components/group/CreateGroup'));
const GroupProfile = lazy(() => import('./components/group/GroupProfile'));
const HomePage = lazy(() => import('./components/HomePage'));
const AboutPage = lazy(() => import('./components/AboutPage'));
const ContactUs = lazy(() => import('./components/ContactUs'));
const WhatToExpect = lazy(() => import('./components/WhatToExpect'));
const TrialSignupPage = lazy(() => import('./components/TrialSignupPage'));
const TrialSignupStep2 = lazy(() => import('./components/TrialSignupStep2'));
const TrialSignupConfirmation = lazy(() => import('./components/TrialSignupConfirmation'));
const Login = lazy(() => import('./components/Login'));
const Signup = lazy(() => import('./components/Signup'));
const LandingPage = lazy(() => import('./components/LandingPage'));
const BusinessRoadmapWelcome = lazy(() => import('./components/BusinessRoadmapWelcome'));
const LetsBegin = lazy(() => import('./components/LetsBegin'));
const Assessment = lazy(() => import('./components/Assessment'));
const TestImage = lazy(() => import('./components/TestImage'));


// Get page title based on current route
const getPageTitle = (pathname: string): string => {
  const titleMap: { [key: string]: string } = {
    '/': 'Home',
    '/home': 'Home',
    '/analytics': 'Analytics',
    '/roadmap': 'RoadMap',
    '/settings': 'Settings',
    '/new-chat': 'Culture',
    '/group-chat': 'Culture',
    '/chat-history': 'Culture',
    '/new-post': 'Content',
    '/upload': 'Content',
    '/gyb-media': 'Content',
    '/gyb-studio': 'Content',
    '/gyb-studio-welcome': 'Content',
    '/gyb-live-network': 'Community',
    '/dream-team': 'Community',
    '/gyb-team-chat': 'Community',
    '/profile': 'Community',
    '/community': 'Community',
    '/dashboard': 'Commerce',
    '/commerce': 'Commerce',
    '/work-history': 'Commerce',
    '/invites': 'Commerce',
    '/reviews': 'Commerce',
    '/rewards': 'Commerce',
    '/payments': 'Commerce',
    '/earnings': 'Commerce',
    '/chris-ai-coach': 'Content'
  };
  
  // Check if pathname matches chat route pattern (/chat/:chatId)
  if (pathname.startsWith('/chat/')) {
    return 'Culture';
  }
  
  // Check if pathname matches gyb-studio create route pattern
  if (pathname.startsWith('/gyb-studio/')) {
    return 'Content';
  }
  
  // Check if pathname matches user-profile route pattern
  if (pathname.startsWith('/user-profile/')) {
    return 'Community';
  }
  
  return titleMap[pathname] || 'GYB Studio';
};

const AppContent: React.FC = () => {
  const { isDarkMode } = useTheme();
  const location = useLocation();
<<<<<<< HEAD
  const { isLoading: isAuthLoading } = useAuth();
=======
  const { isAuthenticated, isLoading: isAuthLoading } = useAuth();
  const isLandingPage = location.pathname === '/' || location.pathname === '/landing';
>>>>>>> e7e23d6d

  const showHeaderAndBottomMenu = !['/login', '/onboarding', '/trial-signup', '/trial-signup-step2', '/trial-signup-confirmation', '/business-roadmap-welcome', '/lets-begin', '/assessment'].includes(location.pathname);

  if (isAuthLoading) {
    return <LoadingSpinner />;
  }

  return (
    <div className={`min-h-screen flex flex-col ${isDarkMode ? 'dark' : ''}`}>
      {showHeaderAndBottomMenu && <Header getPageTitle={getPageTitle} />}
      <main className="flex-grow">
          <Routes>
            {/* Public Routes */}
            <Route path="/" element={
              <Suspense fallback={<LoadingSpinner />}>
                <LandingPage />
              </Suspense>
            } />
            <Route path="/landing" element={
              <Suspense fallback={<LoadingSpinner />}>
                <LandingPage />
              </Suspense>
            } />

            <Route path="/login" element={
              <Suspense fallback={<LoadingSpinner />}>
                <Login />
              </Suspense>
            } />
            <Route path="/signup" element={
              <Suspense fallback={<LoadingSpinner />}>
                <Signup />
              </Suspense>
            } />
            <Route path="/onboarding" element={
              <Suspense fallback={<LoadingSpinner />}>
                <UserOnboarding />
              </Suspense>
            } />
            <Route path="/about" element={<AboutPage />} />
            <Route path="/contact" element={<ContactUs />} />
            <Route path="/what-to-expect" element={<WhatToExpect />} />
            <Route path="/trial-signup" element={
              <Suspense fallback={<LoadingSpinner />}>
                <TrialSignupPage />
              </Suspense>
            } />
            <Route path="/trial-signup-step2" element={
              <Suspense fallback={<LoadingSpinner />}>
                <TrialSignupStep2 />
              </Suspense>
            } />
            <Route path="/trial-signup-confirmation" element={
              <Suspense fallback={<LoadingSpinner />}>
                <TrialSignupConfirmation />
              </Suspense>
            } />
            <Route path="/business-roadmap-welcome" element={<BusinessRoadmapWelcome />} />
            <Route path="/lets-begin" element={
              <Suspense fallback={<LoadingSpinner />}>
                <LetsBegin />
              </Suspense>
            } />
            <Route path="/assessment" element={
              <Suspense fallback={<LoadingSpinner />}>
                <Assessment />
              </Suspense>
            } />
            <Route path="/test-image" element={
              <Suspense fallback={<LoadingSpinner />}>
                <TestImage />
              </Suspense>
            } />

            {/* Protected App Routes - Require authentication */}
            <Route path="/home" element={
              <ProtectedRoute>
                <Suspense fallback={<LoadingSpinner />}>
                  <HomePage />
                </Suspense>
              </ProtectedRoute>
            } />
            <Route path="/dashboard" element={
              <ProtectedRoute>
                <Suspense fallback={<LoadingSpinner />}>
                  <Dashboard />
                </Suspense>
              </ProtectedRoute>
            } />
            <Route path="/commerce" element={
              <ProtectedRoute>
                <Suspense fallback={<LoadingSpinner />}>
                  <Commerce />
                </Suspense>
              </ProtectedRoute>
            } />
            <Route path="/new-chat" element={
              <ProtectedRoute>
                <Suspense fallback={<LoadingSpinner />}>
                  <NewChat />
                </Suspense>
              </ProtectedRoute>
            } />
            <Route path="/group-chat" element={
              <ProtectedRoute>
                <Suspense fallback={<LoadingSpinner />}>
                  <GroupChatView />
                </Suspense>
              </ProtectedRoute>
            } />
            <Route path="/chat/:chatId" element={
              <ProtectedRoute>
                <Suspense fallback={<LoadingSpinner />}>
                  <Chat />
                </Suspense>
              </ProtectedRoute>
            } />
            <Route path="/chat-history" element={
              <ProtectedRoute>
                <Suspense fallback={<LoadingSpinner />}>
                  <ChatHistory />
                </Suspense>
              </ProtectedRoute>
            } />
            <Route path="/dream-team" element={
              <ProtectedRoute>
                <Suspense fallback={<LoadingSpinner />}>
                  <DreamTeam />
                </Suspense>
              </ProtectedRoute>
            } />
            <Route path="/gyb-live-network" element={
              <ProtectedRoute>
                <Suspense fallback={<LoadingSpinner />}>
                  <GYBLiveNetwork />
                </Suspense>
              </ProtectedRoute>
            } />
            <Route path="/community" element={
              <ProtectedRoute>
                <Suspense fallback={<LoadingSpinner />}>
                  <CommunityTab />
                </Suspense>
              </ProtectedRoute>
            } />
            <Route path="/user-profile" element={
              <ProtectedRoute>
                <Suspense fallback={<LoadingSpinner />}>
                  <UserProfile />
                </Suspense>
              </ProtectedRoute>
            } />
            <Route path="/profile" element={
              <ProtectedRoute>
                <Suspense fallback={<LoadingSpinner />}>
                  <Profile />
                </Suspense>
              </ProtectedRoute>
            } />
            <Route path="/settings" element={
              <ProtectedRoute>
                <Suspense fallback={<LoadingSpinner />}>
                  <Settings />
                </Suspense>
              </ProtectedRoute>
            } />
            <Route path="/gyb-team-chat" element={
              <ProtectedRoute>
                <Suspense fallback={<LoadingSpinner />}>
                  <GYBTeamChat />
                </Suspense>
              </ProtectedRoute>
            } />
            <Route path="/analytics" element={
              <ProtectedRoute>
                <Suspense fallback={<LoadingSpinner />}>
                  <Analytics />
                </Suspense>
              </ProtectedRoute>
            } />
            <Route path="/youtube-token-generator" element={
              <Suspense fallback={<LoadingSpinner />}>
                <YouTubeTokenGenerator />
              </Suspense>
            } />
            <Route path="/upload" element={
              <ProtectedRoute>
                <Suspense fallback={<LoadingSpinner />}>
                  <Upload />
                </Suspense>
              </ProtectedRoute>
            } />
            <Route path="/gyb-media" element={
              <ProtectedRoute>
                <Suspense fallback={<LoadingSpinner />}>
                  <GYBMedia />
                </Suspense>
              </ProtectedRoute>
            } />
            <Route path="/gyb-studio" element={
              <ProtectedRoute>
                <Suspense fallback={<LoadingSpinner />}>
                  <GYBStudio />
                </Suspense>
              </ProtectedRoute>
            } />
            <Route path="/gyb-studio-welcome" element={
              <ProtectedRoute>
                <Suspense fallback={<LoadingSpinner />}>
                  <GYBStudioWelcome />
                </Suspense>
              </ProtectedRoute>
            } />
            <Route path="/gyb-studio/create" element={
              <ProtectedRoute>
                <Suspense fallback={<LoadingSpinner />}>
                  <VideoUploadFlow />
                </Suspense>
              </ProtectedRoute>
            } />
            <Route path="/gyb-studio/create-page" element={
              <ProtectedRoute>
                <Suspense fallback={<LoadingSpinner />}>
                  <CreatePage />
                </Suspense>
              </ProtectedRoute>
            } />
            <Route path="/gyb-studio/created-shorts" element={
              <ProtectedRoute>
                <Suspense fallback={<LoadingSpinner />}>
                  <CreatedShortsPage />
                </Suspense>
              </ProtectedRoute>
            } />
            <Route path="/facebook-api-tester" element={
              <ProtectedRoute>
                <Suspense fallback={<LoadingSpinner />}>
                  <FacebookAPITester />
                </Suspense>
              </ProtectedRoute>
            } />
            <Route path="/facebook-posts-display" element={
              <ProtectedRoute>
                <Suspense fallback={<LoadingSpinner />}>
                  <FacebookPostsDisplay />
                </Suspense>
              </ProtectedRoute>
            } />
            <Route path="/work-history" element={
              <ProtectedRoute>
                <Suspense fallback={<LoadingSpinner />}>
                  <WorkHistory />
                </Suspense>
              </ProtectedRoute>
            } />
            <Route path="/invites" element={
              <ProtectedRoute>
                <Suspense fallback={<LoadingSpinner />}>
                  <Invites />
                </Suspense>
              </ProtectedRoute>
            } />
            <Route path="/reviews" element={
              <ProtectedRoute>
                <Suspense fallback={<LoadingSpinner />}>
                  <Reviews />
                </Suspense>
              </ProtectedRoute>
            } />
            <Route path="/rewards" element={
              <ProtectedRoute>
                <Suspense fallback={<LoadingSpinner />}>
                  <Rewards />
                </Suspense>
              </ProtectedRoute>
            } />
            <Route path="/payments" element={
              <ProtectedRoute>
                <Suspense fallback={<LoadingSpinner />}>
                  <Payments />
                </Suspense>
              </ProtectedRoute>
            } />
            <Route path="/earnings" element={
              <ProtectedRoute>
                <Suspense fallback={<LoadingSpinner />}>
                  <Earnings />
                </Suspense>
              </ProtectedRoute>
            } />
            <Route path="/roadmap" element={
              <ProtectedRoute>
                <Suspense fallback={<LoadingSpinner />}>
                  <RoadMap />
                </Suspense>
              </ProtectedRoute>
            } />
            <Route path="/portfolio" element={
              <ProtectedRoute>
                <Suspense fallback={<LoadingSpinner />}>
                  <Portfolio />
                </Suspense>
              </ProtectedRoute>
            } />
            <Route path="/resume" element={
              <ProtectedRoute>
                <Suspense fallback={<LoadingSpinner />}>
                  <Resume />
                </Suspense>
              </ProtectedRoute>
            } />
            <Route path="/bookmarks" element={
              <ProtectedRoute>
                <Suspense fallback={<LoadingSpinner />}>
                  <BookmarksPage />
                </Suspense>
              </ProtectedRoute>
            } />
            <Route path="/email-settings" element={
              <ProtectedRoute>
                <Suspense fallback={<LoadingSpinner />}>
                  <EmailSettings />
                </Suspense>
              </ProtectedRoute>
            } />
            <Route path="/subscription-settings" element={
              <ProtectedRoute>
                <Suspense fallback={<LoadingSpinner />}>
                  <SubscriptionSettings />
                </Suspense>
              </ProtectedRoute>
            } />
            <Route path="/personalization-settings" element={
              <ProtectedRoute>
                <Suspense fallback={<LoadingSpinner />}>
                  <PersonalizationSettings />
                </Suspense>
              </ProtectedRoute>
            } />
            <Route path="/data-controls" element={
              <ProtectedRoute>
                <Suspense fallback={<LoadingSpinner />}>
                  <DataControls />
                </Suspense>
              </ProtectedRoute>
            } />
            <Route path="/archived-chats" element={
              <ProtectedRoute>
                <Suspense fallback={<LoadingSpinner />}>
                  <ArchivedChats />
                </Suspense>
              </ProtectedRoute>
            } />
            <Route path="/language-settings" element={
              <ProtectedRoute>
                <Suspense fallback={<LoadingSpinner />}>
                  <LanguageSettings />
                </Suspense>
              </ProtectedRoute>
            } />
            <Route path="/spelling-settings" element={
              <ProtectedRoute>
                <Suspense fallback={<LoadingSpinner />}>
                  <SpellingSettings />
                </Suspense>
              </ProtectedRoute>
            } />
            <Route path="/updates-settings" element={
              <ProtectedRoute>
                <Suspense fallback={<LoadingSpinner />}>
                  <UpdatesSettings />
                </Suspense>
              </ProtectedRoute>
            } />
            <Route path="/voice-settings" element={
              <ProtectedRoute>
                <Suspense fallback={<LoadingSpinner />}>
                  <VoiceSettings />
                </Suspense>
              </ProtectedRoute>
            } />
            <Route path="/main-language-settings" element={
              <ProtectedRoute>
                <Suspense fallback={<LoadingSpinner />}>
                  <MainLanguageSettings />
                </Suspense>
              </ProtectedRoute>
            } />
            <Route path="/integrations" element={
              <ProtectedRoute>
                <Suspense fallback={<LoadingSpinner />}>
                  <Integrations />
                </Suspense>
              </ProtectedRoute>
            } />
            <Route path="/settings/integrations/callback" element={
              <Suspense fallback={<LoadingSpinner />}>
                <IntegrationCallback />
              </Suspense>
            } />
            <Route path="/help-center" element={
              <ProtectedRoute>
                <Suspense fallback={<LoadingSpinner />}>
                  <HelpCenter />
                </Suspense>
              </ProtectedRoute>
            } />
            <Route path="/terms-of-use" element={
              <ProtectedRoute>
                <Suspense fallback={<LoadingSpinner />}>
                  <TermsOfUse />
                </Suspense>
              </ProtectedRoute>
            } />
            <Route path="/privacy-policy" element={
              <ProtectedRoute>
                <Suspense fallback={<LoadingSpinner />}>
                  <PrivacyPolicy />
                </Suspense>
              </ProtectedRoute>
            } />
            <Route path="/ai-video-avatar" element={
              <ProtectedRoute>
                <Suspense fallback={<LoadingSpinner />}>
                  <AIVideoAvatar />
                </Suspense>
              </ProtectedRoute>
            } />
            <Route path="/create-group" element={
              <ProtectedRoute>
                <Suspense fallback={<LoadingSpinner />}>
                  <CreateGroup />
                </Suspense>
              </ProtectedRoute>
            } />
            <Route path="/group-profile" element={
              <ProtectedRoute>
                <Suspense fallback={<LoadingSpinner />}>
                  <GroupProfile />
                </Suspense>
              </ProtectedRoute>
            } />

            {/* Catch-all route - redirect to home for any unmatched routes */}
            <Route path="*" element={<Navigate to="/home" replace />} />
          </Routes>
        </main>
        {showHeaderAndBottomMenu && <BottomMenu />}
      </div>
    );
};

const App: React.FC = () => {
  return (
    <Router>
      <AuthProvider>
        <ThemeProvider>
          <ChatProvider>
            <AppContent />
          </ChatProvider>
        </ThemeProvider>
      </AuthProvider>
    </Router>
  );
};

export default App;<|MERGE_RESOLUTION|>--- conflicted
+++ resolved
@@ -60,10 +60,6 @@
 const GYBStudioWelcome = lazy(() => import('./components/GYBStudioWelcome'));
 const VideoUploadFlow = lazy(() => import('./components/video/VideoUploadFlow'));
 const CreatePage = lazy(() => import('./components/video/CreatePage'));
-<<<<<<< HEAD
-=======
-const SummaryPage = lazy(() => import('./components/SummaryPage'));
->>>>>>> e7e23d6d
 const CreatedShortsPage = lazy(() => import('./components/video/CreatedShortsPage'));
 const FacebookAPITester = lazy(() => import('./components/FacebookAPITester'));
 const FacebookPostsDisplay = lazy(() => import('./components/FacebookPostsDisplay'));
@@ -164,12 +160,7 @@
 const AppContent: React.FC = () => {
   const { isDarkMode } = useTheme();
   const location = useLocation();
-<<<<<<< HEAD
   const { isLoading: isAuthLoading } = useAuth();
-=======
-  const { isAuthenticated, isLoading: isAuthLoading } = useAuth();
-  const isLandingPage = location.pathname === '/' || location.pathname === '/landing';
->>>>>>> e7e23d6d
 
   const showHeaderAndBottomMenu = !['/login', '/onboarding', '/trial-signup', '/trial-signup-step2', '/trial-signup-confirmation', '/business-roadmap-welcome', '/lets-begin', '/assessment'].includes(location.pathname);
 
